--- conflicted
+++ resolved
@@ -1,9 +1,3 @@
-<<<<<<< HEAD
-import logging
-import sys
-=======
-from copy import deepcopy
->>>>>>> 2360dc65
 import numpy as np
 import random
 import traceback
@@ -241,15 +235,9 @@
         # check to make sure all vehicles have been spawned
         if len(self.initial_ids) > self.k.vehicle.num_vehicles:
             missing_vehicles = list(
-<<<<<<< HEAD
                 set(self.initial_ids) - set(self.k.vehicle.get_ids()))
-            logging.error('Not enough vehicles have spawned! Bad start?')
-            logging.error('Missing vehicles / initial state:')
-=======
-                set(self.initial_ids) - set(self.vehicles.get_ids()))
             msg = '\nNot enough vehicles have spawned! Bad start?\n' \
                   'Missing vehicles / initial state:\n'
->>>>>>> 2360dc65
             for veh_id in missing_vehicles:
                 msg += '- {}: {}\n'.format(veh_id, self.initial_state[veh_id])
             raise FatalFlowError(msg=msg)
