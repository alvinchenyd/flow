--- conflicted
+++ resolved
@@ -41,11 +41,8 @@
     car_following_params=SumoCarFollowingParams(
         min_gap=2.5,
         max_speed=V_ENTER,
-<<<<<<< HEAD
         decel=7.5,  # avoid collisions at emergency stops
-=======
         speed_mode="right_of_way",
->>>>>>> 1067b8c6
     ),
     routing_controller=(GridRouter, {}),
     num_vehicles=(N_LEFT + N_RIGHT) * N_COLUMNS + (N_BOTTOM + N_TOP) * N_ROWS)
