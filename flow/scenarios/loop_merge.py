"""Contains the loop merge scenario class."""

from flow.scenarios.base_scenario import Scenario
from flow.core.params import InitialConfig
from flow.core.params import TrafficLights
from numpy import pi, sin, cos, linspace
import numpy as np

ADDITIONAL_NET_PARAMS = {
    # radius of the loops
    "ring_radius": 50,
    # length of the straight edges connected the outer loop to the inner loop
    "lane_length": 75,
    # number of lanes in the inner loop
    "inner_lanes": 3,
    # number of lanes in the outer loop
    "outer_lanes": 2,
    # max speed limit in the network
    "speed_limit": 30,
    # resolution of the curved portions
    "resolution": 40,
}


class TwoLoopsOneMergingScenario(Scenario):
    """Two loop merge scenario."""

    def __init__(self,
                 name,
                 vehicles,
                 net_params,
                 initial_config=InitialConfig(),
                 traffic_lights=TrafficLights()):
        """Initialize a two loop scenario.

        Requires from net_params:
        - ring_radius: radius of the loops
        - lane_length: length of the straight edges connected the outer loop to
          the inner loop
        - inner_lanes: number of lanes in the inner loop
        - outer_lanes: number of lanes in the outer loop
        - speed_limit: max speed limit in the network
        - resolution: resolution of the curved portions

        See flow/scenarios/base_scenario.py for description of params.
        """
        for p in ADDITIONAL_NET_PARAMS.keys():
            if p not in net_params.additional_params:
                raise KeyError('Network parameter "{}" not supplied'.format(p))

        radius = net_params.additional_params["ring_radius"]
        x = net_params.additional_params["lane_length"]

        self.inner_lanes = net_params.additional_params["inner_lanes"]
        self.outer_lanes = net_params.additional_params["outer_lanes"]

        self.junction_length = 0.3
        self.intersection_length = 25.5  # calibrate when the radius changes

        net_params.additional_params["length"] = \
            2 * x + 2 * pi * radius + \
            2 * self.intersection_length + 2 * self.junction_length

        num_vehicles = vehicles.num_vehicles
        num_merge_vehicles = sum("merge" in vehicles.get_type(veh_id)
<<<<<<< HEAD
                                 for veh_id in vehicles.ids)
=======
                                 for veh_id in vehicles.get_ids())
>>>>>>> 3970b54b
        self.n_inner_vehicles = num_merge_vehicles
        self.n_outer_vehicles = num_vehicles - num_merge_vehicles

        radius = net_params.additional_params["ring_radius"]
        length_loop = 2 * pi * radius
        self.length_loop = length_loop

        super().__init__(name, vehicles, net_params, initial_config,
                         traffic_lights)

    def specify_nodes(self, net_params):
        """See parent class."""
        r = net_params.additional_params["ring_radius"]
        x = net_params.additional_params["lane_length"]

        nodes = [{
            "id": "top_left",
            "x": 0,
            "y": r,
            "type": "priority"
        }, {
            "id": "bottom_left",
            "x": 0,
            "y": -r,
            "type": "priority"
        }, {
            "id": "top_right",
            "x": x,
            "y": r,
            "type": "priority"
        }, {
            "id": "bottom_right",
            "x": x,
            "y": -r,
            "type": "priority"
        }]

        return nodes

    def specify_edges(self, net_params):
        """See parent class."""
        r = net_params.additional_params["ring_radius"]
        x = net_params.additional_params["lane_length"]

        ring_edgelen = pi * r
        resolution = 40

        edges = [{
            "id":
            "center",
            "from":
            "bottom_left",
            "to":
            "top_left",
            "type":
            "edgeType",
            "length":
            ring_edgelen,
            "priority":
            46,
            "shape":
            [
                (r * cos(t), r * sin(t))
                for t in linspace(-pi / 2, pi / 2, resolution)
            ],
            "numLanes":
            self.inner_lanes
        }, {
            "id": "top",
            "from": "top_right",
            "to": "top_left",
            "type": "edgeType",
            "length": x,
            "priority": 46,
            "numLanes": self.outer_lanes
        }, {
            "id": "bottom",
            "from": "bottom_left",
            "to": "bottom_right",
            "type": "edgeType",
            "length": x,
            "numLanes": self.outer_lanes
        }, {
            "id":
            "left",
            "from":
            "top_left",
            "to":
            "bottom_left",
            "type":
            "edgeType",
            "length":
            ring_edgelen,
            "shape":
            [
                (r * cos(t), r * sin(t))
                for t in linspace(pi / 2, 3 * pi / 2, resolution)
            ],
            "numLanes":
            self.inner_lanes
        }, {
            "id":
            "right",
            "from":
            "bottom_right",
            "to":
            "top_right",
            "type":
            "edgeType",
            "length":
            ring_edgelen,
            "shape":
            [
                (x + r * cos(t), r * sin(t))
                for t in linspace(-pi / 2, pi / 2, resolution)
            ],
            "numLanes":
            self.outer_lanes
        }]

        return edges

    def specify_types(self, net_params):
        """See parent class."""
        speed_limit = net_params.additional_params["speed_limit"]

        types = [{"id": "edgeType", "speed": speed_limit}]
        return types

    def specify_routes(self, net_params):
        """See parent class."""
        rts = {
            "top": ["top", "left", "bottom", "right", "top"],
            "bottom": ["bottom", "right", "top", "left", "bottom"],
            "right": ["right", "top", "left", "bottom"],
            "left": ["left", "center", "left"],
            "center": ["center", "left", "center"]
        }

        return rts

    def specify_edge_starts(self):
        """See parent class."""
        r = self.net_params.additional_params["ring_radius"]
        lane_length = self.net_params.additional_params["lane_length"]

        ring_edgelen = pi * r

        edgestarts = [
            ("left", self.intersection_length),
            ("center", ring_edgelen + 2 * self.intersection_length),
            ("bottom", 2 * ring_edgelen + 2 * self.intersection_length),
            ("right", 2 * ring_edgelen + lane_length +
             2 * self.intersection_length + self.junction_length),
            ("top", 3 * ring_edgelen + lane_length +
             2 * self.intersection_length + 2 * self.junction_length)
        ]

        return edgestarts

    def specify_internal_edge_starts(self):
        """See parent class."""
        r = self.net_params.additional_params["ring_radius"]
        lane_length = self.net_params.additional_params["lane_length"]

        ring_edgelen = pi * r

        internal_edgestarts = [
            (":top_left", 0), (":bottom_left",
                               ring_edgelen + self.intersection_length),
            (":bottom_right",
             2 * ring_edgelen + lane_length + 2 * self.intersection_length),
            (":top_right", 3 * ring_edgelen + lane_length +
             2 * self.intersection_length + self.junction_length)
        ]

        return internal_edgestarts

    @staticmethod
    def gen_custom_start_pos(cls, initial_config, num_vehicles, **kwargs):
        """See parent class.

        Vehicles with the prefix "merge" are placed in the merge ring,
        while all other vehicles are placed in the ring.

        Parameters
        ----------
        cls : flow.core.kernel.scenario.KernelScenario
            flow scenario kernel, with all the relevant methods implemented
        initial_config : InitialConfig type
            see flow/core/params.py
        num_vehicles : int
            number of vehicles to be placed on the network
        kwargs : dict
            extra components, usually defined during reset to overwrite initial
            config parameters

        Returns
        -------
        list of tuple (float, float)
            list of start positions [(edge0, pos0), (edge1, pos1), ...]
        list of int
            list of start lanes
        """
        (x0, min_gap, bunching, lanes_distr, available_length,
         available_edges, initial_config) = \
            cls._get_start_pos_util(initial_config, num_vehicles, **kwargs)

        random_scale = \
            initial_config.additional_params.get("gaussian_scale", 0)

        merge_bunching = 0
        if "merge_bunching" in initial_config.additional_params:
            merge_bunching = initial_config.additional_params["merge_bunching"]

        num_merge_vehicles = \
            sum("merge" in cls.network.vehicles.get_type(veh_id)
                for veh_id in cls.network.vehicles.get_ids())

        radius = cls.network.net_params.additional_params["ring_radius"]
        lane_length = cls.network.net_params.additional_params["lane_length"]

        startpositions = []
        startlanes = []
        length_loop = 2 * pi * radius

        try:
            increment_loop = \
                (cls.network.length_loop - bunching) \
                * cls.network.net_params.additional_params["inner_lanes"] \
                / (num_vehicles - num_merge_vehicles)

            # x = [x0] * initial_config.lanes_distribution
            if initial_config.additional_params.get("ring_from_right", False):
                x = [dict(cls.network.edgestarts)["right"]] * \
                    cls.network.net_params.additional_params["inner_lanes"]
            else:
                x = [x0] * \
                    cls.network.net_params.additional_params["inner_lanes"]
            car_count = 0
            lane_count = 0
            while car_count < num_vehicles - num_merge_vehicles:
                # collect the position and lane number of each new vehicle
                pos = cls.get_edge(x[lane_count])

                # ensures that vehicles are not placed in an internal junction
                while pos[0] in dict(cls.network.internal_edgestarts).keys():
                    # find the location of the internal edge in
                    # total_edgestarts, which has the edges ordered by position
                    edges = [tup[0] for tup in cls.network.total_edgestarts]
                    indx_edge = next(
                        i for i, edge in enumerate(edges) if edge == pos[0])

                    # take the next edge in the list, and place the car at the
                    # beginning of this edge
                    if indx_edge == len(edges) - 1:
                        next_edge_pos = cls.network.total_edgestarts[0]
                    else:
                        next_edge_pos = cls.network.total_edgestarts[
                            indx_edge + 1]

                    x[lane_count] = next_edge_pos[1]
                    pos = (next_edge_pos[0], 0)

                startpositions.append(pos)
                startlanes.append(lane_count)

                x[lane_count] = \
                    (x[lane_count] + increment_loop
                     + random_scale * np.random.randn()) % length_loop

                # increment the car_count and lane_num
                car_count += 1
                lane_count += 1
                # if the lane num exceeds the number of lanes the vehicles
                # should be distributed on in the network, reset
                if lane_count >= cls.network.net_params.additional_params[
                        "inner_lanes"]:
                    lane_count = 0
        except ZeroDivisionError:
            pass

        length_merge = pi * radius + 2 * lane_length
        try:
            increment_merge = \
                (length_merge - merge_bunching) * \
                initial_config.lanes_distribution / num_merge_vehicles

            if initial_config.additional_params.get(
                    "merge_from_top", False):
                x = [dict(cls.network.edgestarts)["top"] - x0] * \
                    cls.network.net_params.additional_params["outer_lanes"]
            else:
                x = [dict(cls.network.edgestarts)["bottom"] - x0] * \
                    cls.network.net_params.additional_params["outer_lanes"]
            car_count = 0
            lane_count = 0
            while car_count < num_merge_vehicles:
                # collect the position and lane number of each new vehicle
                pos = cls.get_edge(x[lane_count])

                # ensures that vehicles are not placed in an internal junction
                while pos[0] in dict(cls.network.internal_edgestarts).keys():
                    # find the location of the internal edge in
                    # total_edgestarts, which has the edges ordered by position
                    edges = [tup[0] for tup in cls.network.total_edgestarts]
                    indx_edge = next(
                        i for i, edge in enumerate(edges) if edge == pos[0])

                    # take the next edge in the list, and place the car at the
                    # beginning of this edge
                    if indx_edge == len(edges) - 1:
                        next_edge_pos = cls.network.total_edgestarts[0]
                    else:
                        next_edge_pos = cls.network.total_edgestarts[
                            indx_edge + 1]

                    x[lane_count] = next_edge_pos[1]
                    pos = (next_edge_pos[0], 0)

                startpositions.append(pos)
                startlanes.append(lane_count)

                if initial_config.additional_params.get(
                        "merge_from_top", False):
                    x[lane_count] = x[lane_count] - increment_merge + \
                        random_scale*np.random.randn()
                else:
                    x[lane_count] = x[lane_count] + increment_merge + \
                        random_scale*np.random.randn()

                # increment the car_count and lane_num
                car_count += 1
                lane_count += 1
                # if the lane num exceeds the number of lanes the vehicles
                # should be distributed on in the network, reset
                # if lane_count >= self.initial_config.lane_distribution
                if lane_count >= cls.network.net_params.additional_params[
                        "outer_lanes"]:
                    lane_count = 0

        except ZeroDivisionError:
            pass

        # all vehicles start with an initial speed of 0 m/s
        startvel = [0 for _ in range(len(startlanes))]

        return startpositions, startlanes, startvel<|MERGE_RESOLUTION|>--- conflicted
+++ resolved
@@ -63,11 +63,7 @@
 
         num_vehicles = vehicles.num_vehicles
         num_merge_vehicles = sum("merge" in vehicles.get_type(veh_id)
-<<<<<<< HEAD
                                  for veh_id in vehicles.ids)
-=======
-                                 for veh_id in vehicles.get_ids())
->>>>>>> 3970b54b
         self.n_inner_vehicles = num_merge_vehicles
         self.n_outer_vehicles = num_vehicles - num_merge_vehicles
 
