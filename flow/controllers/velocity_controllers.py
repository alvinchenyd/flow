from flow.controllers.base_controller import BaseController
import numpy as np


class FollowerStopper(BaseController):
<<<<<<< HEAD

=======
>>>>>>> 12949ec0
    def __init__(self, veh_id, sumo_cf_params, v_des=15, danger_edges=None):
        """Inspired by Dan Work's... work:

        Dissipation of stop-and-go waves via control of autonomous vehicles: Field experiments
        https://arxiv.org/abs/1705.01693

        Parameters
        ----------
        veh_id: str
            unique vehicle identifier
        v_des: float, optional
            desired speed of the vehicles (m/s)
        max_accel: float, optional
            maximum achievable acceleration by the vehicle (m/s^2)
        """
<<<<<<< HEAD
        BaseController.__init__(self, veh_id,sumo_cf_params, delay=1.0)
=======
        BaseController.__init__(self, veh_id, sumo_cf_params, delay=1.0)
>>>>>>> 12949ec0

        # desired speed of the vehicle
        self.v_des = v_des

        # maximum achievable acceleration by the vehicle
        self.max_accel = sumo_cf_params.controller_params['accel']

        # other parameters
        self.dx_1_0 = 4.5
        self.dx_2_0 = 5.25
        self.dx_3_0 = 6.0
        self.d_1 = 1.5
        self.d_2 = 1.0
        self.d_3 = 0.5
        self.danger_edges = danger_edges if danger_edges else {}

    def find_intersection_dist(self, env):
        """Return distance from the vehicle's current position to the position
        of the node it is heading toward."""
        edge_id = env.vehicles.get_edge(self.veh_id)
        # FIXME this might not be the best way of handling this
        if edge_id == "":
            return -10
        if 'center' in edge_id:
            return 0
        edge_len = env.scenario.edge_length(edge_id)
        relative_pos = env.vehicles.get_position(self.veh_id)
        dist = edge_len - relative_pos
        return dist

    def get_accel(self, env):
        lead_id = env.vehicles.get_leader(self.veh_id)
        this_vel = env.vehicles.get_speed(self.veh_id)
        lead_vel = env.vehicles.get_speed(lead_id)

<<<<<<< HEAD
        if lead_id == None:
=======
        if lead_id is None:
>>>>>>> 12949ec0
            v_cmd = self.v_des
        else:
            dx = env.vehicles.get_headway(self.veh_id)
            dv_minus = min(lead_vel - this_vel, 0)

            dx_1 = self.dx_1_0 + 1 / (2 * self.d_1) * dv_minus ** 2
            dx_2 = self.dx_2_0 + 1 / (2 * self.d_2) * dv_minus ** 2
            dx_3 = self.dx_3_0 + 1 / (2 * self.d_3) * dv_minus ** 2

            # compute the desired velocity
            if dx <= dx_1:
                v_cmd = 0
            elif dx <= dx_2:
<<<<<<< HEAD
                v_cmd = this_vel * (dx-dx_1) / (dx_2-dx_1)
            elif dx <= dx_3:
                v_cmd = this_vel + (self.v_des-this_vel) * (dx-dx_2) / (dx_3-dx_2)
=======
                v_cmd = this_vel * (dx - dx_1) / (dx_2 - dx_1)
            elif dx <= dx_3:
                v_cmd = this_vel + (self.v_des - this_vel) * (dx - dx_2) / (dx_3 - dx_2)
>>>>>>> 12949ec0
            else:
                v_cmd = self.v_des

        edge = env.vehicles.get_edge(self.veh_id)

        if edge == "":
            return None
<<<<<<< HEAD
        if self.find_intersection_dist(env) <= 10 and  \
                env.vehicles.get_edge(self.veh_id) in self.danger_edges or \
                env.vehicles.get_edge(self.veh_id)[0] == ":":
=======
        if self.find_intersection_dist(env) <= 10 and \
                        env.vehicles.get_edge(self.veh_id) in self.danger_edges or \
                        env.vehicles.get_edge(self.veh_id)[0] == ":":
>>>>>>> 12949ec0
            return None
        else:
            # compute the acceleration from the desired velocity
            return (v_cmd - this_vel) / env.sim_step


class PISaturation(BaseController):
<<<<<<< HEAD

=======
>>>>>>> 12949ec0
    def __init__(self, veh_id, sumo_cf_params):
        """Inspired by Dan Work's... work:

        Dissipation of stop-and-go waves via control of autonomous vehicles: Field experiments
        https://arxiv.org/abs/1705.01693

        Parameters
        ----------
        veh_id: str
            unique vehicle identifier
        max_accel: float, optional
            maximum achievable acceleration by the vehicle (m/s^2)
        """
        BaseController.__init__(self, veh_id, sumo_cf_params, delay=1.0)

        # maximum achievable acceleration by the vehicle
        self.max_accel = sumo_cf_params.controller_params['accel']

        # history used to determine AV desired velocity
        self.v_history = []

        # other parameters
        self.gamma = 2
        self.g_l = 7
        self.g_u = 30
        self.v_catch = 1

        # values that are updated by using their old information
        self.alpha = 0
        self.beta = 1 - 0.5 * self.alpha
        self.U = 0
        self.v_target = 0
        self.v_cmd = 0

    def get_accel(self, env):
        lead_id = env.vehicles.get_leader(self.veh_id)
        lead_vel = env.vehicles.get_speed(lead_id)
        this_vel = env.vehicles.get_speed(self.veh_id)

        dx = env.vehicles.get_headway(self.veh_id)
        dv = lead_vel - this_vel
        dx_s = max(2 * dv, 4)

        # update the AV's velocity history
        self.v_history.append(this_vel)

        if len(self.v_history) == int(38 / env.sim_step):
            del self.v_history[0]

        # update desired velocity values
        v_des = np.mean(self.v_history)
        v_target = v_des + self.v_catch \
                           * min(max((dx - self.g_l) / (self.g_u - self.g_l), 0), 1)

        # update the alpha and beta values
        alpha = min(max((dx - dx_s) / self.gamma, 0), 1)
        beta = 1 - 0.5 * alpha

        # compute desired velocity
        self.v_cmd = beta * (alpha * v_target + (1 - alpha) * lead_vel) \
                     + (1 - beta) * self.v_cmd

        # compute the acceleration
        accel = (self.v_cmd - this_vel) / env.sim_step

        return min(accel, self.max_accel)


class HandTunedVelocityController(FollowerStopper):
    def __init__(self, veh_id, v_regions, sumo_cf_params, danger_edges=None):
        super().__init__(veh_id, sumo_cf_params, v_regions[0], danger_edges=danger_edges)
        self.v_regions = v_regions

    def get_accel(self, env):
        edge = env.vehicles.get_edge(self.veh_id)
        if edge:
            if edge[0] != ':' and edge in env.controlled_edges:
                pos = env.vehicles.get_position(self.veh_id)
                # find what segment we fall into
                bucket = np.searchsorted(env.slices[edge], pos) - 1
                action = self.v_regions[bucket + env.action_index[int(edge) - 1]]
                # set the desired velocity of the controller to the action
                controller = env.vehicles.get_acc_controller(self.veh_id)
                controller.v_des = action

        return super().get_accel(env)<|MERGE_RESOLUTION|>--- conflicted
+++ resolved
@@ -3,10 +3,6 @@
 
 
 class FollowerStopper(BaseController):
-<<<<<<< HEAD
-
-=======
->>>>>>> 12949ec0
     def __init__(self, veh_id, sumo_cf_params, v_des=15, danger_edges=None):
         """Inspired by Dan Work's... work:
 
@@ -22,11 +18,7 @@
         max_accel: float, optional
             maximum achievable acceleration by the vehicle (m/s^2)
         """
-<<<<<<< HEAD
-        BaseController.__init__(self, veh_id,sumo_cf_params, delay=1.0)
-=======
         BaseController.__init__(self, veh_id, sumo_cf_params, delay=1.0)
->>>>>>> 12949ec0
 
         # desired speed of the vehicle
         self.v_des = v_des
@@ -62,11 +54,7 @@
         this_vel = env.vehicles.get_speed(self.veh_id)
         lead_vel = env.vehicles.get_speed(lead_id)
 
-<<<<<<< HEAD
-        if lead_id == None:
-=======
         if lead_id is None:
->>>>>>> 12949ec0
             v_cmd = self.v_des
         else:
             dx = env.vehicles.get_headway(self.veh_id)
@@ -80,15 +68,9 @@
             if dx <= dx_1:
                 v_cmd = 0
             elif dx <= dx_2:
-<<<<<<< HEAD
-                v_cmd = this_vel * (dx-dx_1) / (dx_2-dx_1)
-            elif dx <= dx_3:
-                v_cmd = this_vel + (self.v_des-this_vel) * (dx-dx_2) / (dx_3-dx_2)
-=======
                 v_cmd = this_vel * (dx - dx_1) / (dx_2 - dx_1)
             elif dx <= dx_3:
                 v_cmd = this_vel + (self.v_des - this_vel) * (dx - dx_2) / (dx_3 - dx_2)
->>>>>>> 12949ec0
             else:
                 v_cmd = self.v_des
 
@@ -96,15 +78,9 @@
 
         if edge == "":
             return None
-<<<<<<< HEAD
-        if self.find_intersection_dist(env) <= 10 and  \
-                env.vehicles.get_edge(self.veh_id) in self.danger_edges or \
-                env.vehicles.get_edge(self.veh_id)[0] == ":":
-=======
         if self.find_intersection_dist(env) <= 10 and \
                         env.vehicles.get_edge(self.veh_id) in self.danger_edges or \
                         env.vehicles.get_edge(self.veh_id)[0] == ":":
->>>>>>> 12949ec0
             return None
         else:
             # compute the acceleration from the desired velocity
@@ -112,10 +88,6 @@
 
 
 class PISaturation(BaseController):
-<<<<<<< HEAD
-
-=======
->>>>>>> 12949ec0
     def __init__(self, veh_id, sumo_cf_params):
         """Inspired by Dan Work's... work:
 
