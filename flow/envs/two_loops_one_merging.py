from flow.envs.base_env import SumoEnvironment
from flow.core import rewards

from gym.spaces.box import Box
from gym.spaces.tuple_space import Tuple

import numpy as np


class TwoLoopsMergeEnv(SumoEnvironment):
    """
    Fully functional environment. Differs from the SimpleAccelerationEnvironment
    in loop_accel in that vehicles in this environment may follow one of two
    routes (continuously on the smaller ring or merging in and out of the
    smaller ring). Accordingly, the single global reference for position is
    replaced with a reference in each ring.
    """

    @property
    def action_space(self):
        """
        See parent class.

        Actions are a set of accelerations from max-deacc to max-acc for each
        rl vehicle.
        """
        return Box(low=-np.abs(self.env_params.max_deacc),
                   high=self.env_params.max_acc,
                   shape=(self.vehicles.num_rl_vehicles, ))

    @property
    def observation_space(self):
        """
        See parent class.

        An observation is an array the velocities, positions, and edges for
        each vehicle
        """
        self.obs_var_labels = ["speed", "pos", "is_rl"]
        speed = Box(low=0, high=np.inf, shape=(self.vehicles.num_vehicles,))
        absolute_pos = Box(low=0., high=np.inf, shape=(self.vehicles.num_vehicles,))
        return Tuple((speed, absolute_pos))

        # headway = Box(low=0., high=np.inf,
        #               shape=(self.vehicles.num_rl_vehicles + 1,))
        # speed = Box(low=0, high=np.inf,
        #             shape=(self.vehicles.num_rl_vehicles + 1,))
        # return Tuple((speed, headway))

    def apply_rl_actions(self, rl_actions):
        """
        See parent class.
        """
        sorted_rl_ids = [veh_id for veh_id in self.sorted_ids
                         if veh_id in self.vehicles.get_rl_ids()]
        self.apply_acceleration(sorted_rl_ids, rl_actions)

    def compute_reward(self, state, rl_actions, **kwargs):
        """
        See parent class

        Rewards high system-level velocities in the rl vehicles.
        """
        # return np.mean(self.vehicles.get_speed())
        return rewards.desired_velocity(self, fail=kwargs["fail"])

    def get_state(self, **kwargs):
        """
        See parent class.

        The state is an array the velocities, edge counts, and relative
        positions on the edge, for each vehicle.
        """
        vel = self.vehicles.get_speed(self.sorted_ids)
        pos = [self.get_x_by_id(veh_id) for veh_id in self.sorted_ids]
        # is_rl = [int(veh_id in self.rl_ids) for veh_id in self.sorted_ids]

        # # normalize the speed
        # normalized_vel = np.array(vel) / 30.
        #
        # # normalize the position
        # normalized_pos = np.array(pos) / self.scenario.length

        # return np.array([normalized_vel, normalized_pos, is_rl]).T
        return np.array([vel, pos]).T

        # # The first observation is the position of the closest human vehicle
        # # behind the intersection and its speed. Each subsequent observation is
        # # the headway for the rl vehicle and the vehicle's speed
        # sorted_rl_ids = [veh_id for veh_id in self.sorted_ids if veh_id in self.rl_ids]
        # headways = self.vehicles.get_headway(sorted_rl_ids)
        # speeds = self.vehicles.get_speed(sorted_rl_ids)
        #
        # sorted_human_ids = [veh_id for veh_id in self.sorted_ids if veh_id not in self.rl_ids]
        # r = self.scenario.net_params.additional_params["ring_radius"]
        # junction_length = 0.3
        # intersection_length = 25.5
        # lead_gap = 2 * np.pi * r + junction_length + 2 * intersection_length \
        #     - self.get_x_by_id(sorted_human_ids[0])
        # lead_vel = self.vehicles.get_speed(sorted_human_ids[0])
        #
        # return np.array([[lead_vel] + speeds,
        #                  [lead_gap] + headways]).T

    def sort_by_position(self):
        """
        See parent class

        Instead of being sorted by a global reference, vehicles in this
        environment are sorted with regards to which ring this currently
        reside on.
        """
<<<<<<< HEAD
        sorted_ids = []
        sorted_edges = []
        sorted_pos = []

        ids = self.vehicles.get_ids()

        veh_edges = self.vehicles.get_edge(ids)
        veh_pos = self.vehicles.get_position(ids)

        edge_list = [tup[0] for tup in self.scenario.total_edgestarts]
        edge_start_pos = [tup[1] for tup in self.scenario.total_edgestarts]

        for i, edge in enumerate(edge_list):
            veh_id_by_edge = [(ids[j], veh_pos[j] + edge_start_pos[i]) for j in
                              range(len(ids)) if veh_edges[j].startswith(edge)]
            veh_id_by_edge.sort(key=lambda tup: tup[1])

            sorted_ids += [tup[0] for tup in veh_id_by_edge]
            # The edge ids of vehicles in the ring is set to 0, while those of
            # vehicles outside the ring are set to 1. In addition, the positions
            # of vehicles in the ring are their position on the ring starting
            # from the left_top edge, while the positions of vehicles on the
            # merge is their position on the merge starting from the left_bottom
            # edge.
            if i < 6:
                sorted_pos += [tup[1] for tup in veh_id_by_edge]
                sorted_edges += [0] * len(veh_id_by_edge)
            else:
                sorted_pos += [tup[1] - edge_start_pos[6] for tup in veh_id_by_edge]
                sorted_edges += [1] * len(veh_id_by_edge)

        return sorted_ids, (sorted_pos, sorted_edges)
=======
        pos = [self.get_x_by_id(veh_id) for veh_id in self.vehicles.get_ids()]
        sorted_indx = np.argsort(pos)
        sorted_ids = np.array(self.vehicles.get_ids())[sorted_indx]

        sorted_human_ids = [veh_id for veh_id in sorted_ids
                            if veh_id not in self.vehicles.get_rl_ids()]
        # sorted_human_ids = sorted_human_ids[::-1]

        sorted_rl_ids = [veh_id for veh_id in sorted_ids
                         if veh_id in self.vehicles.get_rl_ids()]
        # sorted_rl_ids = sorted_rl_ids[::-1]

        sorted_ids = sorted_human_ids + sorted_rl_ids

        return sorted_ids, None
        # return self.ids, None
>>>>>>> da03fd1b
<|MERGE_RESOLUTION|>--- conflicted
+++ resolved
@@ -110,40 +110,6 @@
         environment are sorted with regards to which ring this currently
         reside on.
         """
-<<<<<<< HEAD
-        sorted_ids = []
-        sorted_edges = []
-        sorted_pos = []
-
-        ids = self.vehicles.get_ids()
-
-        veh_edges = self.vehicles.get_edge(ids)
-        veh_pos = self.vehicles.get_position(ids)
-
-        edge_list = [tup[0] for tup in self.scenario.total_edgestarts]
-        edge_start_pos = [tup[1] for tup in self.scenario.total_edgestarts]
-
-        for i, edge in enumerate(edge_list):
-            veh_id_by_edge = [(ids[j], veh_pos[j] + edge_start_pos[i]) for j in
-                              range(len(ids)) if veh_edges[j].startswith(edge)]
-            veh_id_by_edge.sort(key=lambda tup: tup[1])
-
-            sorted_ids += [tup[0] for tup in veh_id_by_edge]
-            # The edge ids of vehicles in the ring is set to 0, while those of
-            # vehicles outside the ring are set to 1. In addition, the positions
-            # of vehicles in the ring are their position on the ring starting
-            # from the left_top edge, while the positions of vehicles on the
-            # merge is their position on the merge starting from the left_bottom
-            # edge.
-            if i < 6:
-                sorted_pos += [tup[1] for tup in veh_id_by_edge]
-                sorted_edges += [0] * len(veh_id_by_edge)
-            else:
-                sorted_pos += [tup[1] - edge_start_pos[6] for tup in veh_id_by_edge]
-                sorted_edges += [1] * len(veh_id_by_edge)
-
-        return sorted_ids, (sorted_pos, sorted_edges)
-=======
         pos = [self.get_x_by_id(veh_id) for veh_id in self.vehicles.get_ids()]
         sorted_indx = np.argsort(pos)
         sorted_ids = np.array(self.vehicles.get_ids())[sorted_indx]
@@ -159,5 +125,4 @@
         sorted_ids = sorted_human_ids + sorted_rl_ids
 
         return sorted_ids, None
-        # return self.ids, None
->>>>>>> da03fd1b
+        # return self.ids, None