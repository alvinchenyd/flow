"""Pending deprecation file.

To view the actual content, go to: flow/envs/traffic_light_grid.py
"""
from flow.utils.flow_warnings import deprecated
from flow.envs.traffic_light_grid import TrafficLightGridEnv as TLGEnv
from flow.envs.traffic_light_grid import TrafficLightGridPOEnv as TLGPOEnv
from flow.envs.traffic_light_grid import TrafficLightGridTestEnv as TLGTEnv


@deprecated('flow.envs.green_wave_env',
            'flow.envs.traffic_light_grid.TrafficLightGridEnv')
class TrafficLightGridEnv(TLGEnv):
    """See parent class."""

    pass


@deprecated('flow.envs.green_wave_env',
            'flow.envs.traffic_light_grid.TrafficLightGridPOEnv')
class PO_TrafficLightGridEnv(TLGPOEnv):
    """See parent class."""

    pass


@deprecated('flow.envs.green_wave_env',
            'flow.envs.traffic_light_grid.TrafficLightGridTestEnv')
class GreenWaveTestEnv(TLGTEnv):
    """See parent class."""

<<<<<<< HEAD
    * switch_time: minimum time a light must be constant before
      it switches (in seconds).
      Earlier RL commands are ignored.
    * tl_type: whether the traffic lights should be actuated by sumo or RL,
      options are respectively "actuated" and "controlled"
    * discrete: determines whether the action space is meant to be discrete or
      continuous

    States
        An observation is the distance of each vehicle to its intersection, a
        number uniquely identifying which edge the vehicle is on, and the speed
        of the vehicle.

    Actions
        The action space consist of a list of float variables ranging from 0-1
        specifying whether a traffic light is supposed to switch or not. The
        actions are sent to the traffic light in the grid from left to right
        and then top to bottom.

    Rewards
        The reward is the negative per vehicle delay minus a penalty for
        switching traffic lights

    Termination
        A rollout is terminated once the time horizon is reached.

    Additional
        Vehicles are rerouted to the start of their original routes once they
        reach the end of the network in order to ensure a constant number of
        vehicles.

    Attributes
    ----------
    grid_array : dict
        Array containing information on the grid, such as the length of roads,
        row_num, col_num, number of initial cars
    rows : int
        Number of rows in this grid scenario
    cols : int
        Number of columns in this grid scenario
    num_traffic_lights : int
        Number of intersection in this grid scenario
    tl_type : str
        Type of traffic lights, either 'actuated' or 'static'
    steps : int
        Horizon of this experiment, see EnvParams.horion
    obs_var_labels : dict
        Referenced in the visualizer. Tells the visualizer which
        metrics to track
    node_mapping : dict
        Dictionary mapping intersections / nodes (nomenclature is used
        interchangeably here) to the edges that are leading to said
        intersection / node
    last_change : np array [num_traffic_lights]x1 np array
        Multi-dimensional array keeping track, in timesteps, of how much time
        has passed since the last change to yellow for each traffic light
    direction : np array [num_traffic_lights]x1 np array
        Multi-dimensional array keeping track of which direction in traffic
        light is flowing. 0 indicates flow from top to bottom, and
        1 indicates flow from left to right
    currently_yellow : np array [num_traffic_lights]x1 np array
        Multi-dimensional array keeping track of whether or not each traffic
        light is currently yellow. 1 if yellow, 0 if not
    min_switch_time : np array [num_traffic_lights]x1 np array
        The minimum time in timesteps that a light can be yellow. Serves
        as a lower bound
    discrete : bool
        Indicates whether or not the action space is discrete. See below for
        more information:
        https://github.com/openai/gym/blob/master/gym/spaces/discrete.py
    """

    def __init__(self, env_params, sim_params, scenario, simulator='traci'):

        for p in ADDITIONAL_ENV_PARAMS.keys():
            if p not in env_params.additional_params:
                raise KeyError(
                    'Environment parameter "{}" not supplied'.format(p))

        self.grid_array = scenario.net_params.additional_params["grid_array"]
        self.rows = self.grid_array["row_num"]
        self.cols = self.grid_array["col_num"]
        # self.num_observed = self.grid_array.get("num_observed", 3)
        self.num_traffic_lights = self.rows * self.cols
        self.tl_type = env_params.additional_params.get('tl_type')

        super().__init__(env_params, sim_params, scenario, simulator)

        # Saving env variables for plotting
        self.steps = env_params.horizon
        self.obs_var_labels = {
            'edges': np.zeros((self.steps, self.k.vehicle.num_vehicles)),
            'velocities': np.zeros((self.steps, self.k.vehicle.num_vehicles)),
            'positions': np.zeros((self.steps, self.k.vehicle.num_vehicles))
        }

        # Keeps track of the last time the traffic lights in an intersection
        # were allowed to change (the last time the lights were allowed to
        # change from a red-green state to a red-yellow state.)
        self.last_change = np.zeros((self.rows * self.cols, 1))
        # Keeps track of the direction of the intersection (the direction that
        # is currently being allowed to flow. 0 indicates flow from top to
        # bottom, and 1 indicates flow from left to right.)
        self.direction = np.zeros((self.rows * self.cols, 1))
        # Value of 1 indicates that the intersection is in a red-yellow state.
        # value 0 indicates that the intersection is in a red-green state.
        self.currently_yellow = np.zeros((self.rows * self.cols, 1))

        # when this hits min_switch_time we change from yellow to red
        # the second column indicates the direction that is currently being
        # allowed to flow. 0 is flowing top to bottom, 1 is left to right
        # For third column, 0 signifies yellow and 1 green or red
        self.min_switch_time = env_params.additional_params["switch_time"]

        if self.tl_type != "actuated":
            for i in range(self.rows * self.cols):
                self.k.traffic_light.set_state(
                    node_id='center' + str(i), state="GrGr")
                self.currently_yellow[i] = 0

        # # Additional Information for Plotting
        # self.edge_mapping = {"top": [], "bot": [], "right": [], "left": []}
        # for i, veh_id in enumerate(self.k.vehicle.get_ids()):
        #     edge = self.k.vehicle.get_edge(veh_id)
        #     for key in self.edge_mapping:
        #         if key in edge:
        #             self.edge_mapping[key].append(i)
        #             break

        # check whether the action space is meant to be discrete or continuous
        self.discrete = env_params.additional_params.get("discrete", False)

        # specifies the vehicles that left the network and should be added in
        # the next step. This is needed for sumo-1.3.1 support.
        self._add_next_step = {}

    @property
    def action_space(self):
        """See class definition."""
        if self.discrete:
            return Discrete(2 ** self.num_traffic_lights)
        else:
            return Box(
                low=-1,
                high=1,
                shape=(self.num_traffic_lights,),
                dtype=np.float32)

    @property
    def observation_space(self):
        """See class definition."""
        speed = Box(
            low=0,
            high=1,
            shape=(self.initial_vehicles.num_vehicles,),
            dtype=np.float32)
        dist_to_intersec = Box(
            low=0.,
            high=np.inf,
            shape=(self.initial_vehicles.num_vehicles,),
            dtype=np.float32)
        edge_num = Box(
            low=0.,
            high=1,
            shape=(self.initial_vehicles.num_vehicles,),
            dtype=np.float32)
        traffic_lights = Box(
            low=0.,
            high=1,
            shape=(3 * self.rows * self.cols,),
            dtype=np.float32)
        return Tuple((speed, dist_to_intersec, edge_num, traffic_lights))

    def get_state(self):
        """See class definition."""
        # compute the normalizers
        grid_array = self.net_params.additional_params["grid_array"]
        max_dist = max(grid_array["short_length"],
                       grid_array["long_length"],
                       grid_array["inner_length"])

        # get the state arrays
        speeds = [
            self.k.vehicle.get_speed(veh_id) / self.k.scenario.max_speed()
            for veh_id in self.k.vehicle.get_ids()
        ]
        dist_to_intersec = [
            self.get_distance_to_intersection(veh_id) / max_dist
            for veh_id in self.k.vehicle.get_ids()
        ]
        edges = [
            self._convert_edge(self.k.vehicle.get_edge(veh_id)) /
            (self.k.scenario.network.num_edges - 1)
            for veh_id in self.k.vehicle.get_ids()
        ]

        state = [
            speeds, dist_to_intersec, edges,
            self.last_change.flatten().tolist(),
            self.direction.flatten().tolist(),
            self.currently_yellow.flatten().tolist()
        ]
        return np.array(state)

    def _apply_rl_actions(self, rl_actions):
        """See class definition."""
        # check if the action space is discrete
        if self.discrete:
            # convert single value to list of 0's and 1's
            rl_mask = [int(x) for x in list('{0:0b}'.format(rl_actions))]
            rl_mask = [0] * (self.num_traffic_lights - len(rl_mask)) + rl_mask
        else:
            # convert values less than 0 to zero and above 0 to 1. 0 indicates
            # that should not switch the direction, and 1 indicates that switch
            # should happen
            rl_mask = rl_actions > 0.0

        for i, action in enumerate(rl_mask):
            if self.currently_yellow[i] == 1:  # currently yellow
                self.last_change[i] += self.sim_step
                # Check if our timer has exceeded the yellow phase, meaning it
                # should switch to red
                if self.last_change[i] >= self.min_switch_time:
                    if self.direction[i] == 0:
                        self.k.traffic_light.set_state(
                            node_id='center{}'.format(i),
                            state="GrGr")
                    else:
                        self.k.traffic_light.set_state(
                            node_id='center{}'.format(i),
                            state='rGrG')
                    self.currently_yellow[i] = 0
            else:
                if action:
                    if self.direction[i] == 0:
                        self.k.traffic_light.set_state(
                            node_id='center{}'.format(i),
                            state='yryr')
                    else:
                        self.k.traffic_light.set_state(
                            node_id='center{}'.format(i),
                            state='ryry')
                    self.last_change[i] = 0.0
                    self.direction[i] = not self.direction[i]
                    self.currently_yellow[i] = 1

    def compute_reward(self, rl_actions, **kwargs):
        """See class definition."""
        return - rewards.min_delay_unscaled(self) \
            - rewards.boolean_action_penalty(rl_actions >= 0.5, gain=1.0)

    def reset(self):
        """See parent class."""
        self._add_next_step = {}
        return super(TrafficLightGridEnv, self).reset()

    # ===============================
    # ============ UTILS ============
    # ===============================

    def get_distance_to_intersection(self, veh_ids):
        """Determine the distance from a vehicle to its next intersection.

        Parameters
        ----------
        veh_ids : str or str list
            vehicle(s) identifier(s)

        Returns
        -------
        float (or float list)
            distance to closest intersection
        """
        if isinstance(veh_ids, list):
            return [self.get_distance_to_intersection(veh_id)
                    for veh_id in veh_ids]
        return self.find_intersection_dist(veh_ids)

    def find_intersection_dist(self, veh_id):
        """Return distance from intersection.

        Return the distance from the vehicle's current position to the position
        of the node it is heading toward.
        """
        edge_id = self.k.vehicle.get_edge(veh_id)
        # FIXME this might not be the best way of handling this
        if edge_id == "":
            return -10
        if 'center' in edge_id:
            return 0
        edge_len = self.k.scenario.edge_length(edge_id)
        relative_pos = self.k.vehicle.get_position(veh_id)
        dist = edge_len - relative_pos
        return dist

    def _convert_edge(self, edges):
        """Convert the string edge to a number.

        Start at the bottom left vertical edge and going right and then up, so
        the bottom left vertical edge is zero, the right edge beside it  is 1.

        The numbers are assigned along the lowest column, then the lowest row,
        then the second lowest column, etc. Left goes before right, top goes
        before bottom.

        The values are zero indexed.

        Parameters
        ----------
        edges : list of str or str
            name of the edge(s)

        Returns
        -------
        list of int or int
            a number uniquely identifying each edge
        """
        if isinstance(edges, list):
            return [self._split_edge(edge) for edge in edges]
        else:
            return self._split_edge(edges)

    def _split_edge(self, edge):
        """Act as utility function for convert_edge."""
        if edge:
            if edge[0] == ":":  # center
                center_index = int(edge.split("center")[1][0])
                base = ((self.cols + 1) * self.rows * 2) \
                    + ((self.rows + 1) * self.cols * 2)
                return base + center_index + 1
            else:
                pattern = re.compile(r"[a-zA-Z]+")
                edge_type = pattern.match(edge).group()
                edge = edge.split(edge_type)[1].split('_')
                row_index, col_index = [int(x) for x in edge]
                if edge_type in ['bot', 'top']:
                    rows_below = 2 * (self.cols + 1) * row_index
                    cols_below = 2 * (self.cols * (row_index + 1))
                    edge_num = rows_below + cols_below + 2 * col_index + 1
                    return edge_num if edge_type == 'bot' else edge_num + 1
                if edge_type in ['left', 'right']:
                    rows_below = 2 * (self.cols + 1) * row_index
                    cols_below = 2 * (self.cols * row_index)
                    edge_num = rows_below + cols_below + 2 * col_index + 1
                    return edge_num if edge_type == 'left' else edge_num + 1
        else:
            return 0

    def _get_relative_node(self, agent_id, direction):
        """Yield node number of traffic light agent in a given direction.

        For example, the nodes in a grid with 2 rows and 3 columns are
        indexed as follows:

            |     |     |
        --- 3 --- 4 --- 5 ---
            |     |     |
        --- 0 --- 1 --- 2 ---
            |     |     |

        See flow.scenarios.grid for more information.

        Example of function usage:
        - Seeking the "top" direction to ":center0" would return 3.
        - Seeking the "bottom" direction to ":center0" would return -1.

        :param agent_id: agent id of the form ":center#"
        :param direction: top, bottom, left, right
        :return: node number
        """
        ID_IDX = 1
        agent_id_num = int(agent_id.split("center")[ID_IDX])
        if direction == "top":
            node = agent_id_num + self.cols
            if node >= self.cols * self.rows:
                node = -1
        elif direction == "bottom":
            node = agent_id_num - self.cols
            if node < 0:
                node = -1
        elif direction == "left":
            if agent_id_num % self.cols == 0:
                node = -1
            else:
                node = agent_id_num - 1
        elif direction == "right":
            if agent_id_num % self.cols == self.cols - 1:
                node = -1
            else:
                node = agent_id_num + 1
        else:
            raise NotImplementedError

        return node

    def additional_command(self):
        """See parent class.

        Used to insert vehicles that are on the exit edge and place them
        back on their entrance edge.
        """
        for veh_id in self.k.vehicle.get_ids():
            self._reroute_if_final_edge(veh_id)

    def _reroute_if_final_edge(self, veh_id):
        """Reroute vehicle associated with veh_id.

        Checks if an edge is the final edge. If it is return the route it
        should start off at.
        """
        edge = self.k.vehicle.get_edge(veh_id)
        if edge == "":
            return
        if edge[0] == ":":  # center edge
            return
        pattern = re.compile(r"[a-zA-Z]+")
        edge_type = pattern.match(edge).group()
        edge = edge.split(edge_type)[1].split('_')
        row_index, col_index = [int(x) for x in edge]

        # find the route that we're going to place the vehicle on if we are
        # going to remove it
        route_id = None
        if edge_type == 'bot' and col_index == self.cols:
            route_id = "bot{}_0".format(row_index)
        elif edge_type == 'top' and col_index == 0:
            route_id = "top{}_{}".format(row_index, self.cols)
        elif edge_type == 'left' and row_index == 0:
            route_id = "left{}_{}".format(self.rows, col_index)
        elif edge_type == 'right' and row_index == self.rows:
            route_id = "right0_{}".format(col_index)

        if route_id is not None:
            type_id = self.k.vehicle.get_type(veh_id)
            lane_index = self.k.vehicle.get_lane(veh_id)
            if self._add_next_step.get(veh_id, False):
                # reintroduce it at the start of the network
                self.k.vehicle.add(
                    veh_id=veh_id,
                    edge=route_id,
                    type_id=str(type_id),
                    lane=str(lane_index),
                    pos="0",
                    speed="max")
                self._add_next_step[veh_id] = False

        if route_id is not None:
            # remove the vehicle
            self.k.vehicle.remove(veh_id)
            self._add_next_step[veh_id] = True

    def get_closest_to_intersection(self, edges, num_closest, padding=False):
        """Return the IDs of the vehicles that are closest to an intersection.

        For each edge in edges, return the IDs (veh_id) of the num_closest
        vehicles in edge that are closest to an intersection (the intersection
        they are heading towards).

        This function performs no check on whether or not edges are going
        towards an intersection or not, it just gets the vehicles that are
        closest to the end of their edges.

        If there are less than num_closest vehicles on an edge, the function
        performs padding by adding empty strings "" instead of vehicle ids if
        the padding parameter is set to True.

        Parameters
        ----------
        edges : str | str list
            ID of an edge or list of edge IDs.
        num_closest : int (> 0)
            Number of vehicles to consider on each edge.
        padding : bool (default False)
            If there are less than num_closest vehicles on an edge, perform
            padding by adding empty strings "" instead of vehicle ids if the
            padding parameter is set to True (note: leaving padding to False
            while passing a list of several edges as parameter can lead to
            information loss since you will not know which edge, if any,
            contains less than num_closest vehicles).

        Usage
        -----
        For example, consider the following network, composed of 4 edges
        whose ids are "edge0", "edge1", "edge2" and "edge3", the numbers
        being vehicles all headed towards intersection x. The ID of the vehicle
        with number n is "veh{n}" (edge "veh0", "veh1"...).

                            edge1
                            |   |
                            | 7 |
                            | 8 |
               -------------|   |-------------
        edge0    1 2 3 4 5 6  x                 edge2
               -------------|   |-------------
                            | 9 |
                            | 10|
                            | 11|
                            edge3

        And consider the following example calls on the previous network:

        >>> get_closest_to_intersection("edge0", 4)
        ["veh6", "veh5", "veh4", "veh3"]

        >>> get_closest_to_intersection("edge0", 8)
        ["veh6", "veh5", "veh4", "veh3", "veh2", "veh1"]

        >>> get_closest_to_intersection("edge0", 8, padding=True)
        ["veh6", "veh5", "veh4", "veh3", "veh2", "veh1", "", ""]

        >>> get_closest_to_intersection(["edge0", "edge1", "edge2", "edge3"],
                                         3, padding=True)
        ["veh6", "veh5", "veh4", "veh8", "veh7", "", "", "", "", "veh9",
         "veh10", "veh11"]

        Returns
        -------
        str list
            If n is the number of edges given as parameters, then the returned
            list contains n * num_closest vehicle IDs.

        Raises
        ------
        ValueError
            if num_closest <= 0
        """
        if num_closest <= 0:
            raise ValueError("Function get_closest_to_intersection called with"
                             "parameter num_closest={}, but num_closest should"
                             "be positive".format(num_closest))

        if isinstance(edges, list):
            ids = [self.get_closest_to_intersection(edge, num_closest)
                   for edge in edges]
            # flatten the list and return it
            return [veh_id for sublist in ids for veh_id in sublist]

        # get the ids of all the vehicles on the edge 'edges' ordered by
        # increasing distance to end of edge (intersection)
        veh_ids_ordered = sorted(self.k.vehicle.get_ids_by_edge(edges),
                                 key=self.get_distance_to_intersection)

        # return the ids of the num_closest vehicles closest to the
        # intersection, potentially with ""-padding.
        pad_lst = [""] * (num_closest - len(veh_ids_ordered))
        return veh_ids_ordered[:num_closest] + (pad_lst if padding else [])


class PO_TrafficLightGridEnv(TrafficLightGridEnv):
    """Environment used to train traffic lights.

    Required from env_params:

    * switch_time: minimum switch time for each traffic light (in seconds).
      Earlier RL commands are ignored.
    * num_observed: number of vehicles nearest each intersection that is
      observed in the state space; defaults to 2

    States
        An observation is the number of observed vehicles in each intersection
        closest to the traffic lights, a number uniquely identifying which
        edge the vehicle is on, and the speed of the vehicle.

    Actions
        The action space consist of a list of float variables ranging from 0-1
        specifying whether a traffic light is supposed to switch or not. The
        actions are sent to the traffic light in the grid from left to right
        and then top to bottom.

    Rewards
        The reward is the delay of each vehicle minus a penalty for switching
        traffic lights

    Termination
        A rollout is terminated once the time horizon is reached.

    Additional
        Vehicles are rerouted to the start of their original routes once they
        reach the end of the network in order to ensure a constant number of
        vehicles.

    """

    def __init__(self, env_params, sim_params, scenario, simulator='traci'):
        super().__init__(env_params, sim_params, scenario, simulator)

        for p in ADDITIONAL_PO_ENV_PARAMS.keys():
            if p not in env_params.additional_params:
                raise KeyError(
                    'Environment parameter "{}" not supplied'.format(p))

        # number of vehicles nearest each intersection that is observed in the
        # state space; defaults to 2
        self.num_observed = env_params.additional_params.get("num_observed", 2)

        # used during visualization
        self.observed_ids = []

    @property
    def observation_space(self):
        """State space that is partially observed.

        Velocities, distance to intersections, edge number (for nearby
        vehicles) from each direction, edge information, and traffic light
        state.
        """
        tl_box = Box(
            low=0.,
            high=1,
            shape=(3 * 4 * self.num_observed * self.num_traffic_lights +
                   2 * len(self.k.scenario.get_edge_list()) +
                   3 * self.num_traffic_lights,),
            dtype=np.float32)
        return tl_box

    def get_state(self):
        """See parent class.

        Returns self.num_observed number of vehicles closest to each traffic
        light and for each vehicle its velocity, distance to intersection,
        edge_number traffic light state. This is partially observed
        """
        speeds = []
        dist_to_intersec = []
        edge_number = []
        max_speed = max(
            self.k.scenario.speed_limit(edge)
            for edge in self.k.scenario.get_edge_list())
        grid_array = self.net_params.additional_params["grid_array"]
        max_dist = max(grid_array["short_length"], grid_array["long_length"],
                       grid_array["inner_length"])
        all_observed_ids = []

        for _, edges in self.scenario.node_mapping:
            for edge in edges:
                observed_ids = \
                    self.get_closest_to_intersection(edge, self.num_observed)
                all_observed_ids += observed_ids

                # check which edges we have so we can always pad in the right
                # positions
                speeds += [
                    self.k.vehicle.get_speed(veh_id) / max_speed
                    for veh_id in observed_ids
                ]
                dist_to_intersec += [
                    (self.k.scenario.edge_length(
                        self.k.vehicle.get_edge(veh_id)) -
                        self.k.vehicle.get_position(veh_id)) / max_dist
                    for veh_id in observed_ids
                ]
                edge_number += \
                    [self._convert_edge(self.k.vehicle.get_edge(veh_id)) /
                     (self.k.scenario.network.num_edges - 1)
                     for veh_id in observed_ids]

                if len(observed_ids) < self.num_observed:
                    diff = self.num_observed - len(observed_ids)
                    speeds += [0] * diff
                    dist_to_intersec += [0] * diff
                    edge_number += [0] * diff

        # now add in the density and average velocity on the edges
        density = []
        velocity_avg = []
        for edge in self.k.scenario.get_edge_list():
            ids = self.k.vehicle.get_ids_by_edge(edge)
            if len(ids) > 0:
                vehicle_length = 5
                density += [vehicle_length * len(ids) /
                            self.k.scenario.edge_length(edge)]
                velocity_avg += [np.mean(
                    [self.k.vehicle.get_speed(veh_id) for veh_id in
                     ids]) / max_speed]
            else:
                density += [0]
                velocity_avg += [0]
        self.observed_ids = all_observed_ids
        return np.array(
            np.concatenate([
                speeds, dist_to_intersec, edge_number, density, velocity_avg,
                self.last_change.flatten().tolist(),
                self.direction.flatten().tolist(),
                self.currently_yellow.flatten().tolist()
            ]))

    def compute_reward(self, rl_actions, **kwargs):
        """See class definition."""
        if self.env_params.evaluate:
            return - rewards.min_delay_unscaled(self)
        else:
            return (- rewards.min_delay_unscaled(self) +
                    rewards.penalize_standstill(self, gain=0.2))

    def additional_command(self):
        """See class definition."""
        # specify observed vehicles
        [self.k.vehicle.set_observed(veh_id) for veh_id in self.observed_ids]


class GreenWaveTestEnv(TrafficLightGridEnv):
    """
    Class for use in testing.

    This class overrides RL methods of green wave so we can test
    construction without needing to specify RL methods
    """

    def _apply_rl_actions(self, rl_actions):
        """See class definition."""
        pass

    def compute_reward(self, rl_actions, **kwargs):
        """No return, for testing purposes."""
        return 0
=======
    pass
>>>>>>> f4ed9436
<|MERGE_RESOLUTION|>--- conflicted
+++ resolved
@@ -29,722 +29,4 @@
 class GreenWaveTestEnv(TLGTEnv):
     """See parent class."""
 
-<<<<<<< HEAD
-    * switch_time: minimum time a light must be constant before
-      it switches (in seconds).
-      Earlier RL commands are ignored.
-    * tl_type: whether the traffic lights should be actuated by sumo or RL,
-      options are respectively "actuated" and "controlled"
-    * discrete: determines whether the action space is meant to be discrete or
-      continuous
-
-    States
-        An observation is the distance of each vehicle to its intersection, a
-        number uniquely identifying which edge the vehicle is on, and the speed
-        of the vehicle.
-
-    Actions
-        The action space consist of a list of float variables ranging from 0-1
-        specifying whether a traffic light is supposed to switch or not. The
-        actions are sent to the traffic light in the grid from left to right
-        and then top to bottom.
-
-    Rewards
-        The reward is the negative per vehicle delay minus a penalty for
-        switching traffic lights
-
-    Termination
-        A rollout is terminated once the time horizon is reached.
-
-    Additional
-        Vehicles are rerouted to the start of their original routes once they
-        reach the end of the network in order to ensure a constant number of
-        vehicles.
-
-    Attributes
-    ----------
-    grid_array : dict
-        Array containing information on the grid, such as the length of roads,
-        row_num, col_num, number of initial cars
-    rows : int
-        Number of rows in this grid scenario
-    cols : int
-        Number of columns in this grid scenario
-    num_traffic_lights : int
-        Number of intersection in this grid scenario
-    tl_type : str
-        Type of traffic lights, either 'actuated' or 'static'
-    steps : int
-        Horizon of this experiment, see EnvParams.horion
-    obs_var_labels : dict
-        Referenced in the visualizer. Tells the visualizer which
-        metrics to track
-    node_mapping : dict
-        Dictionary mapping intersections / nodes (nomenclature is used
-        interchangeably here) to the edges that are leading to said
-        intersection / node
-    last_change : np array [num_traffic_lights]x1 np array
-        Multi-dimensional array keeping track, in timesteps, of how much time
-        has passed since the last change to yellow for each traffic light
-    direction : np array [num_traffic_lights]x1 np array
-        Multi-dimensional array keeping track of which direction in traffic
-        light is flowing. 0 indicates flow from top to bottom, and
-        1 indicates flow from left to right
-    currently_yellow : np array [num_traffic_lights]x1 np array
-        Multi-dimensional array keeping track of whether or not each traffic
-        light is currently yellow. 1 if yellow, 0 if not
-    min_switch_time : np array [num_traffic_lights]x1 np array
-        The minimum time in timesteps that a light can be yellow. Serves
-        as a lower bound
-    discrete : bool
-        Indicates whether or not the action space is discrete. See below for
-        more information:
-        https://github.com/openai/gym/blob/master/gym/spaces/discrete.py
-    """
-
-    def __init__(self, env_params, sim_params, scenario, simulator='traci'):
-
-        for p in ADDITIONAL_ENV_PARAMS.keys():
-            if p not in env_params.additional_params:
-                raise KeyError(
-                    'Environment parameter "{}" not supplied'.format(p))
-
-        self.grid_array = scenario.net_params.additional_params["grid_array"]
-        self.rows = self.grid_array["row_num"]
-        self.cols = self.grid_array["col_num"]
-        # self.num_observed = self.grid_array.get("num_observed", 3)
-        self.num_traffic_lights = self.rows * self.cols
-        self.tl_type = env_params.additional_params.get('tl_type')
-
-        super().__init__(env_params, sim_params, scenario, simulator)
-
-        # Saving env variables for plotting
-        self.steps = env_params.horizon
-        self.obs_var_labels = {
-            'edges': np.zeros((self.steps, self.k.vehicle.num_vehicles)),
-            'velocities': np.zeros((self.steps, self.k.vehicle.num_vehicles)),
-            'positions': np.zeros((self.steps, self.k.vehicle.num_vehicles))
-        }
-
-        # Keeps track of the last time the traffic lights in an intersection
-        # were allowed to change (the last time the lights were allowed to
-        # change from a red-green state to a red-yellow state.)
-        self.last_change = np.zeros((self.rows * self.cols, 1))
-        # Keeps track of the direction of the intersection (the direction that
-        # is currently being allowed to flow. 0 indicates flow from top to
-        # bottom, and 1 indicates flow from left to right.)
-        self.direction = np.zeros((self.rows * self.cols, 1))
-        # Value of 1 indicates that the intersection is in a red-yellow state.
-        # value 0 indicates that the intersection is in a red-green state.
-        self.currently_yellow = np.zeros((self.rows * self.cols, 1))
-
-        # when this hits min_switch_time we change from yellow to red
-        # the second column indicates the direction that is currently being
-        # allowed to flow. 0 is flowing top to bottom, 1 is left to right
-        # For third column, 0 signifies yellow and 1 green or red
-        self.min_switch_time = env_params.additional_params["switch_time"]
-
-        if self.tl_type != "actuated":
-            for i in range(self.rows * self.cols):
-                self.k.traffic_light.set_state(
-                    node_id='center' + str(i), state="GrGr")
-                self.currently_yellow[i] = 0
-
-        # # Additional Information for Plotting
-        # self.edge_mapping = {"top": [], "bot": [], "right": [], "left": []}
-        # for i, veh_id in enumerate(self.k.vehicle.get_ids()):
-        #     edge = self.k.vehicle.get_edge(veh_id)
-        #     for key in self.edge_mapping:
-        #         if key in edge:
-        #             self.edge_mapping[key].append(i)
-        #             break
-
-        # check whether the action space is meant to be discrete or continuous
-        self.discrete = env_params.additional_params.get("discrete", False)
-
-        # specifies the vehicles that left the network and should be added in
-        # the next step. This is needed for sumo-1.3.1 support.
-        self._add_next_step = {}
-
-    @property
-    def action_space(self):
-        """See class definition."""
-        if self.discrete:
-            return Discrete(2 ** self.num_traffic_lights)
-        else:
-            return Box(
-                low=-1,
-                high=1,
-                shape=(self.num_traffic_lights,),
-                dtype=np.float32)
-
-    @property
-    def observation_space(self):
-        """See class definition."""
-        speed = Box(
-            low=0,
-            high=1,
-            shape=(self.initial_vehicles.num_vehicles,),
-            dtype=np.float32)
-        dist_to_intersec = Box(
-            low=0.,
-            high=np.inf,
-            shape=(self.initial_vehicles.num_vehicles,),
-            dtype=np.float32)
-        edge_num = Box(
-            low=0.,
-            high=1,
-            shape=(self.initial_vehicles.num_vehicles,),
-            dtype=np.float32)
-        traffic_lights = Box(
-            low=0.,
-            high=1,
-            shape=(3 * self.rows * self.cols,),
-            dtype=np.float32)
-        return Tuple((speed, dist_to_intersec, edge_num, traffic_lights))
-
-    def get_state(self):
-        """See class definition."""
-        # compute the normalizers
-        grid_array = self.net_params.additional_params["grid_array"]
-        max_dist = max(grid_array["short_length"],
-                       grid_array["long_length"],
-                       grid_array["inner_length"])
-
-        # get the state arrays
-        speeds = [
-            self.k.vehicle.get_speed(veh_id) / self.k.scenario.max_speed()
-            for veh_id in self.k.vehicle.get_ids()
-        ]
-        dist_to_intersec = [
-            self.get_distance_to_intersection(veh_id) / max_dist
-            for veh_id in self.k.vehicle.get_ids()
-        ]
-        edges = [
-            self._convert_edge(self.k.vehicle.get_edge(veh_id)) /
-            (self.k.scenario.network.num_edges - 1)
-            for veh_id in self.k.vehicle.get_ids()
-        ]
-
-        state = [
-            speeds, dist_to_intersec, edges,
-            self.last_change.flatten().tolist(),
-            self.direction.flatten().tolist(),
-            self.currently_yellow.flatten().tolist()
-        ]
-        return np.array(state)
-
-    def _apply_rl_actions(self, rl_actions):
-        """See class definition."""
-        # check if the action space is discrete
-        if self.discrete:
-            # convert single value to list of 0's and 1's
-            rl_mask = [int(x) for x in list('{0:0b}'.format(rl_actions))]
-            rl_mask = [0] * (self.num_traffic_lights - len(rl_mask)) + rl_mask
-        else:
-            # convert values less than 0 to zero and above 0 to 1. 0 indicates
-            # that should not switch the direction, and 1 indicates that switch
-            # should happen
-            rl_mask = rl_actions > 0.0
-
-        for i, action in enumerate(rl_mask):
-            if self.currently_yellow[i] == 1:  # currently yellow
-                self.last_change[i] += self.sim_step
-                # Check if our timer has exceeded the yellow phase, meaning it
-                # should switch to red
-                if self.last_change[i] >= self.min_switch_time:
-                    if self.direction[i] == 0:
-                        self.k.traffic_light.set_state(
-                            node_id='center{}'.format(i),
-                            state="GrGr")
-                    else:
-                        self.k.traffic_light.set_state(
-                            node_id='center{}'.format(i),
-                            state='rGrG')
-                    self.currently_yellow[i] = 0
-            else:
-                if action:
-                    if self.direction[i] == 0:
-                        self.k.traffic_light.set_state(
-                            node_id='center{}'.format(i),
-                            state='yryr')
-                    else:
-                        self.k.traffic_light.set_state(
-                            node_id='center{}'.format(i),
-                            state='ryry')
-                    self.last_change[i] = 0.0
-                    self.direction[i] = not self.direction[i]
-                    self.currently_yellow[i] = 1
-
-    def compute_reward(self, rl_actions, **kwargs):
-        """See class definition."""
-        return - rewards.min_delay_unscaled(self) \
-            - rewards.boolean_action_penalty(rl_actions >= 0.5, gain=1.0)
-
-    def reset(self):
-        """See parent class."""
-        self._add_next_step = {}
-        return super(TrafficLightGridEnv, self).reset()
-
-    # ===============================
-    # ============ UTILS ============
-    # ===============================
-
-    def get_distance_to_intersection(self, veh_ids):
-        """Determine the distance from a vehicle to its next intersection.
-
-        Parameters
-        ----------
-        veh_ids : str or str list
-            vehicle(s) identifier(s)
-
-        Returns
-        -------
-        float (or float list)
-            distance to closest intersection
-        """
-        if isinstance(veh_ids, list):
-            return [self.get_distance_to_intersection(veh_id)
-                    for veh_id in veh_ids]
-        return self.find_intersection_dist(veh_ids)
-
-    def find_intersection_dist(self, veh_id):
-        """Return distance from intersection.
-
-        Return the distance from the vehicle's current position to the position
-        of the node it is heading toward.
-        """
-        edge_id = self.k.vehicle.get_edge(veh_id)
-        # FIXME this might not be the best way of handling this
-        if edge_id == "":
-            return -10
-        if 'center' in edge_id:
-            return 0
-        edge_len = self.k.scenario.edge_length(edge_id)
-        relative_pos = self.k.vehicle.get_position(veh_id)
-        dist = edge_len - relative_pos
-        return dist
-
-    def _convert_edge(self, edges):
-        """Convert the string edge to a number.
-
-        Start at the bottom left vertical edge and going right and then up, so
-        the bottom left vertical edge is zero, the right edge beside it  is 1.
-
-        The numbers are assigned along the lowest column, then the lowest row,
-        then the second lowest column, etc. Left goes before right, top goes
-        before bottom.
-
-        The values are zero indexed.
-
-        Parameters
-        ----------
-        edges : list of str or str
-            name of the edge(s)
-
-        Returns
-        -------
-        list of int or int
-            a number uniquely identifying each edge
-        """
-        if isinstance(edges, list):
-            return [self._split_edge(edge) for edge in edges]
-        else:
-            return self._split_edge(edges)
-
-    def _split_edge(self, edge):
-        """Act as utility function for convert_edge."""
-        if edge:
-            if edge[0] == ":":  # center
-                center_index = int(edge.split("center")[1][0])
-                base = ((self.cols + 1) * self.rows * 2) \
-                    + ((self.rows + 1) * self.cols * 2)
-                return base + center_index + 1
-            else:
-                pattern = re.compile(r"[a-zA-Z]+")
-                edge_type = pattern.match(edge).group()
-                edge = edge.split(edge_type)[1].split('_')
-                row_index, col_index = [int(x) for x in edge]
-                if edge_type in ['bot', 'top']:
-                    rows_below = 2 * (self.cols + 1) * row_index
-                    cols_below = 2 * (self.cols * (row_index + 1))
-                    edge_num = rows_below + cols_below + 2 * col_index + 1
-                    return edge_num if edge_type == 'bot' else edge_num + 1
-                if edge_type in ['left', 'right']:
-                    rows_below = 2 * (self.cols + 1) * row_index
-                    cols_below = 2 * (self.cols * row_index)
-                    edge_num = rows_below + cols_below + 2 * col_index + 1
-                    return edge_num if edge_type == 'left' else edge_num + 1
-        else:
-            return 0
-
-    def _get_relative_node(self, agent_id, direction):
-        """Yield node number of traffic light agent in a given direction.
-
-        For example, the nodes in a grid with 2 rows and 3 columns are
-        indexed as follows:
-
-            |     |     |
-        --- 3 --- 4 --- 5 ---
-            |     |     |
-        --- 0 --- 1 --- 2 ---
-            |     |     |
-
-        See flow.scenarios.grid for more information.
-
-        Example of function usage:
-        - Seeking the "top" direction to ":center0" would return 3.
-        - Seeking the "bottom" direction to ":center0" would return -1.
-
-        :param agent_id: agent id of the form ":center#"
-        :param direction: top, bottom, left, right
-        :return: node number
-        """
-        ID_IDX = 1
-        agent_id_num = int(agent_id.split("center")[ID_IDX])
-        if direction == "top":
-            node = agent_id_num + self.cols
-            if node >= self.cols * self.rows:
-                node = -1
-        elif direction == "bottom":
-            node = agent_id_num - self.cols
-            if node < 0:
-                node = -1
-        elif direction == "left":
-            if agent_id_num % self.cols == 0:
-                node = -1
-            else:
-                node = agent_id_num - 1
-        elif direction == "right":
-            if agent_id_num % self.cols == self.cols - 1:
-                node = -1
-            else:
-                node = agent_id_num + 1
-        else:
-            raise NotImplementedError
-
-        return node
-
-    def additional_command(self):
-        """See parent class.
-
-        Used to insert vehicles that are on the exit edge and place them
-        back on their entrance edge.
-        """
-        for veh_id in self.k.vehicle.get_ids():
-            self._reroute_if_final_edge(veh_id)
-
-    def _reroute_if_final_edge(self, veh_id):
-        """Reroute vehicle associated with veh_id.
-
-        Checks if an edge is the final edge. If it is return the route it
-        should start off at.
-        """
-        edge = self.k.vehicle.get_edge(veh_id)
-        if edge == "":
-            return
-        if edge[0] == ":":  # center edge
-            return
-        pattern = re.compile(r"[a-zA-Z]+")
-        edge_type = pattern.match(edge).group()
-        edge = edge.split(edge_type)[1].split('_')
-        row_index, col_index = [int(x) for x in edge]
-
-        # find the route that we're going to place the vehicle on if we are
-        # going to remove it
-        route_id = None
-        if edge_type == 'bot' and col_index == self.cols:
-            route_id = "bot{}_0".format(row_index)
-        elif edge_type == 'top' and col_index == 0:
-            route_id = "top{}_{}".format(row_index, self.cols)
-        elif edge_type == 'left' and row_index == 0:
-            route_id = "left{}_{}".format(self.rows, col_index)
-        elif edge_type == 'right' and row_index == self.rows:
-            route_id = "right0_{}".format(col_index)
-
-        if route_id is not None:
-            type_id = self.k.vehicle.get_type(veh_id)
-            lane_index = self.k.vehicle.get_lane(veh_id)
-            if self._add_next_step.get(veh_id, False):
-                # reintroduce it at the start of the network
-                self.k.vehicle.add(
-                    veh_id=veh_id,
-                    edge=route_id,
-                    type_id=str(type_id),
-                    lane=str(lane_index),
-                    pos="0",
-                    speed="max")
-                self._add_next_step[veh_id] = False
-
-        if route_id is not None:
-            # remove the vehicle
-            self.k.vehicle.remove(veh_id)
-            self._add_next_step[veh_id] = True
-
-    def get_closest_to_intersection(self, edges, num_closest, padding=False):
-        """Return the IDs of the vehicles that are closest to an intersection.
-
-        For each edge in edges, return the IDs (veh_id) of the num_closest
-        vehicles in edge that are closest to an intersection (the intersection
-        they are heading towards).
-
-        This function performs no check on whether or not edges are going
-        towards an intersection or not, it just gets the vehicles that are
-        closest to the end of their edges.
-
-        If there are less than num_closest vehicles on an edge, the function
-        performs padding by adding empty strings "" instead of vehicle ids if
-        the padding parameter is set to True.
-
-        Parameters
-        ----------
-        edges : str | str list
-            ID of an edge or list of edge IDs.
-        num_closest : int (> 0)
-            Number of vehicles to consider on each edge.
-        padding : bool (default False)
-            If there are less than num_closest vehicles on an edge, perform
-            padding by adding empty strings "" instead of vehicle ids if the
-            padding parameter is set to True (note: leaving padding to False
-            while passing a list of several edges as parameter can lead to
-            information loss since you will not know which edge, if any,
-            contains less than num_closest vehicles).
-
-        Usage
-        -----
-        For example, consider the following network, composed of 4 edges
-        whose ids are "edge0", "edge1", "edge2" and "edge3", the numbers
-        being vehicles all headed towards intersection x. The ID of the vehicle
-        with number n is "veh{n}" (edge "veh0", "veh1"...).
-
-                            edge1
-                            |   |
-                            | 7 |
-                            | 8 |
-               -------------|   |-------------
-        edge0    1 2 3 4 5 6  x                 edge2
-               -------------|   |-------------
-                            | 9 |
-                            | 10|
-                            | 11|
-                            edge3
-
-        And consider the following example calls on the previous network:
-
-        >>> get_closest_to_intersection("edge0", 4)
-        ["veh6", "veh5", "veh4", "veh3"]
-
-        >>> get_closest_to_intersection("edge0", 8)
-        ["veh6", "veh5", "veh4", "veh3", "veh2", "veh1"]
-
-        >>> get_closest_to_intersection("edge0", 8, padding=True)
-        ["veh6", "veh5", "veh4", "veh3", "veh2", "veh1", "", ""]
-
-        >>> get_closest_to_intersection(["edge0", "edge1", "edge2", "edge3"],
-                                         3, padding=True)
-        ["veh6", "veh5", "veh4", "veh8", "veh7", "", "", "", "", "veh9",
-         "veh10", "veh11"]
-
-        Returns
-        -------
-        str list
-            If n is the number of edges given as parameters, then the returned
-            list contains n * num_closest vehicle IDs.
-
-        Raises
-        ------
-        ValueError
-            if num_closest <= 0
-        """
-        if num_closest <= 0:
-            raise ValueError("Function get_closest_to_intersection called with"
-                             "parameter num_closest={}, but num_closest should"
-                             "be positive".format(num_closest))
-
-        if isinstance(edges, list):
-            ids = [self.get_closest_to_intersection(edge, num_closest)
-                   for edge in edges]
-            # flatten the list and return it
-            return [veh_id for sublist in ids for veh_id in sublist]
-
-        # get the ids of all the vehicles on the edge 'edges' ordered by
-        # increasing distance to end of edge (intersection)
-        veh_ids_ordered = sorted(self.k.vehicle.get_ids_by_edge(edges),
-                                 key=self.get_distance_to_intersection)
-
-        # return the ids of the num_closest vehicles closest to the
-        # intersection, potentially with ""-padding.
-        pad_lst = [""] * (num_closest - len(veh_ids_ordered))
-        return veh_ids_ordered[:num_closest] + (pad_lst if padding else [])
-
-
-class PO_TrafficLightGridEnv(TrafficLightGridEnv):
-    """Environment used to train traffic lights.
-
-    Required from env_params:
-
-    * switch_time: minimum switch time for each traffic light (in seconds).
-      Earlier RL commands are ignored.
-    * num_observed: number of vehicles nearest each intersection that is
-      observed in the state space; defaults to 2
-
-    States
-        An observation is the number of observed vehicles in each intersection
-        closest to the traffic lights, a number uniquely identifying which
-        edge the vehicle is on, and the speed of the vehicle.
-
-    Actions
-        The action space consist of a list of float variables ranging from 0-1
-        specifying whether a traffic light is supposed to switch or not. The
-        actions are sent to the traffic light in the grid from left to right
-        and then top to bottom.
-
-    Rewards
-        The reward is the delay of each vehicle minus a penalty for switching
-        traffic lights
-
-    Termination
-        A rollout is terminated once the time horizon is reached.
-
-    Additional
-        Vehicles are rerouted to the start of their original routes once they
-        reach the end of the network in order to ensure a constant number of
-        vehicles.
-
-    """
-
-    def __init__(self, env_params, sim_params, scenario, simulator='traci'):
-        super().__init__(env_params, sim_params, scenario, simulator)
-
-        for p in ADDITIONAL_PO_ENV_PARAMS.keys():
-            if p not in env_params.additional_params:
-                raise KeyError(
-                    'Environment parameter "{}" not supplied'.format(p))
-
-        # number of vehicles nearest each intersection that is observed in the
-        # state space; defaults to 2
-        self.num_observed = env_params.additional_params.get("num_observed", 2)
-
-        # used during visualization
-        self.observed_ids = []
-
-    @property
-    def observation_space(self):
-        """State space that is partially observed.
-
-        Velocities, distance to intersections, edge number (for nearby
-        vehicles) from each direction, edge information, and traffic light
-        state.
-        """
-        tl_box = Box(
-            low=0.,
-            high=1,
-            shape=(3 * 4 * self.num_observed * self.num_traffic_lights +
-                   2 * len(self.k.scenario.get_edge_list()) +
-                   3 * self.num_traffic_lights,),
-            dtype=np.float32)
-        return tl_box
-
-    def get_state(self):
-        """See parent class.
-
-        Returns self.num_observed number of vehicles closest to each traffic
-        light and for each vehicle its velocity, distance to intersection,
-        edge_number traffic light state. This is partially observed
-        """
-        speeds = []
-        dist_to_intersec = []
-        edge_number = []
-        max_speed = max(
-            self.k.scenario.speed_limit(edge)
-            for edge in self.k.scenario.get_edge_list())
-        grid_array = self.net_params.additional_params["grid_array"]
-        max_dist = max(grid_array["short_length"], grid_array["long_length"],
-                       grid_array["inner_length"])
-        all_observed_ids = []
-
-        for _, edges in self.scenario.node_mapping:
-            for edge in edges:
-                observed_ids = \
-                    self.get_closest_to_intersection(edge, self.num_observed)
-                all_observed_ids += observed_ids
-
-                # check which edges we have so we can always pad in the right
-                # positions
-                speeds += [
-                    self.k.vehicle.get_speed(veh_id) / max_speed
-                    for veh_id in observed_ids
-                ]
-                dist_to_intersec += [
-                    (self.k.scenario.edge_length(
-                        self.k.vehicle.get_edge(veh_id)) -
-                        self.k.vehicle.get_position(veh_id)) / max_dist
-                    for veh_id in observed_ids
-                ]
-                edge_number += \
-                    [self._convert_edge(self.k.vehicle.get_edge(veh_id)) /
-                     (self.k.scenario.network.num_edges - 1)
-                     for veh_id in observed_ids]
-
-                if len(observed_ids) < self.num_observed:
-                    diff = self.num_observed - len(observed_ids)
-                    speeds += [0] * diff
-                    dist_to_intersec += [0] * diff
-                    edge_number += [0] * diff
-
-        # now add in the density and average velocity on the edges
-        density = []
-        velocity_avg = []
-        for edge in self.k.scenario.get_edge_list():
-            ids = self.k.vehicle.get_ids_by_edge(edge)
-            if len(ids) > 0:
-                vehicle_length = 5
-                density += [vehicle_length * len(ids) /
-                            self.k.scenario.edge_length(edge)]
-                velocity_avg += [np.mean(
-                    [self.k.vehicle.get_speed(veh_id) for veh_id in
-                     ids]) / max_speed]
-            else:
-                density += [0]
-                velocity_avg += [0]
-        self.observed_ids = all_observed_ids
-        return np.array(
-            np.concatenate([
-                speeds, dist_to_intersec, edge_number, density, velocity_avg,
-                self.last_change.flatten().tolist(),
-                self.direction.flatten().tolist(),
-                self.currently_yellow.flatten().tolist()
-            ]))
-
-    def compute_reward(self, rl_actions, **kwargs):
-        """See class definition."""
-        if self.env_params.evaluate:
-            return - rewards.min_delay_unscaled(self)
-        else:
-            return (- rewards.min_delay_unscaled(self) +
-                    rewards.penalize_standstill(self, gain=0.2))
-
-    def additional_command(self):
-        """See class definition."""
-        # specify observed vehicles
-        [self.k.vehicle.set_observed(veh_id) for veh_id in self.observed_ids]
-
-
-class GreenWaveTestEnv(TrafficLightGridEnv):
-    """
-    Class for use in testing.
-
-    This class overrides RL methods of green wave so we can test
-    construction without needing to specify RL methods
-    """
-
-    def _apply_rl_actions(self, rl_actions):
-        """See class definition."""
-        pass
-
-    def compute_reward(self, rl_actions, **kwargs):
-        """No return, for testing purposes."""
-        return 0
-=======
-    pass
->>>>>>> f4ed9436
+    pass