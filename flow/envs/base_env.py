import logging
import os
import signal
import subprocess
import sys
from copy import deepcopy
import time
import traceback

import traci
from traci import constants as tc
import gym

import sumolib

try:
    # Import serialiable if rllab is installed
    from rllab.core.serializable import Serializable
except ImportError as e:
    Serializable = object

try:
    # Load user config if exists, else load default config
    import flow.core.config as config
except Exception as e:
    import flow.config_default as config

from flow.controllers.car_following_models import *
from flow.core.util import ensure_dir

# Number of retries on restarting SUMO before giving up
RETRIES_ON_ERROR = 10

COLORS = [(255, 0, 0, 0), (0, 255, 0, 0), (0, 0, 255, 0), (255, 255, 0, 0),
          (0, 255, 255, 0), (255, 0, 255, 0), (255, 255, 255, 0)]


class SumoEnvironment(gym.Env, Serializable):
    def __init__(self, env_params, sumo_params, scenario):
        """
        Base environment class. Provides the interface for controlling a SUMO
        simulation. Using this class, you can start sumo, provide a scenario to
        specify a configuration and controllers, perform simulation steps, and
        reset the simulation to an initial configuration.

        SumoEnvironment is Serializable to allow for pickling of the policy.

        This class cannot be used as is: you must extend it to implement an
        action applicator method, and properties to define the MDP if you choose
        to use it with RLLab. This can be done by overloading the following
        functions in a child class:
         - action_space
         - observation_space
         - apply_rl_action
         - get_state
         - compute_reward

         Attributes
         ----------
         env_params: EnvParams type:
            see flow/core/params.py
         sumo_params: SumoParams type
            see flow/core/params.py
        scenario: Scenario type
            see flow/scenarios/base_scenario.py
        """
        # Invoke serialiable if using rllab
        if Serializable is not object:
            Serializable.quick_init(self, locals())

        self.env_params = env_params
        self.scenario = scenario
        self.sumo_params = sumo_params
        self.sumo_binary = self.sumo_params.sumo_binary
        self.vehicles = scenario.vehicles
        # time_counter: number of steps taken since the start of a rollout
        self.time_counter = 0
        # initial_state:
        #   Key = Vehicle ID,
        #   Entry = (type_id, route_id, lane_index, lane_pos, speed, pos)
        self.initial_state = {}
        # vehicle identifiers for all vehicles
        self.ids = []
        # vehicle identifiers for specific types of vehicles
        self.controlled_ids, self.sumo_ids, self.rl_ids = [], [], []
        self.state = None
        self.obs_var_labels = []

        # SUMO Params
        if sumo_params.port is not None:
            self.port = sumo_params.port
        else:
            self.port = sumolib.miscutils.getFreeSocketPort()
        if sumo_params.seed is not None:
            self.seed = sumo_params.seed
        else:
            self.seed = np.random.randint(1e8)
        self.sim_step = sumo_params.sim_step
        self.vehicle_arrangement_shuffle = \
            env_params.vehicle_arrangement_shuffle
        self.starting_position_shuffle = env_params.starting_position_shuffle
        self.emission_path = sumo_params.emission_path

        # path to the output (emission) file provided by sumo
        if self.emission_path:
            ensure_dir(self.emission_path)
            self.emission_out = \
                self.emission_path + "{0}-emission.xml".format(
                    self.scenario.name)
        else:
            self.emission_out = None

        self.max_speed = env_params.max_speed
        self.lane_change_duration = \
            env_params.get_lane_change_duration(self.sim_step)
        self.shared_reward = env_params.shared_reward
        self.shared_policy = env_params.shared_policy

        # the available_routes variable contains a dictionary of routes vehicles
        # can traverse; to be used when routes need to be chosen dynamically
        self.available_routes = self.scenario.generator.rts

        # Check if we are in a multi-agent scenario
        if isinstance(self.action_space, list):
            self.multi_agent = True
        else:
            self.multi_agent = False

        self.start_sumo()
        self.setup_initial_state()

    def restart_sumo(self, sumo_params, sumo_binary=None):
        """
        Restarts an already initialized environment. Used when visualizing a
        rollout.
        """
        self.traci_connection.close(False)
        if sumo_binary:
            self.sumo_binary = sumo_binary

        self.port = sumolib.miscutils.getFreeSocketPort()
        if self.emission_path:
            data_folder = self.emission_path
            ensure_dir(data_folder)
            self.emission_out = \
                data_folder + "{0}-emission.xml".format(self.scenario.name)

        self.start_sumo()
        self.setup_initial_state()

    def start_sumo(self):
        """
        Starts a sumo instance using the configuration files created by the
        generator class. Also initializes a traci connection to interface with
        sumo from Python.
        """
<<<<<<< HEAD
        error = None
        for _ in range(RETRIES_ON_ERROR):
            try:
                logging.info(" Starting SUMO on port " + str(self.port))
                logging.debug(" Cfg file " + str(self.scenario.cfg))
                logging.debug(" Emission file: " + str(self.emission_out))
                logging.debug(" Time step: " + str(self.time_step))
=======
        logging.info(" Starting SUMO on port " + str(self.port))
        logging.debug(" Cfg file " + str(self.scenario.cfg))
        logging.debug(" Emission file: " + str(self.emission_out))
        logging.debug(" Step length: " + str(self.sim_step))
>>>>>>> b05f76a3

                # Opening the I/O thread to SUMO
                cfg_file = self.scenario.cfg

<<<<<<< HEAD
                sumo_call = [self.sumo_binary,
                             "-c", cfg_file,
                             "--remote-port", str(self.port),
                             "--step-length", str(self.time_step),
                             "--step-method.ballistic", "true",
                             "--no-step-log",
                             "--seed", str(self.seed)]

                # add the lateral resolution of the sublanes (if one is requested)
                if self.sumo_params.lateral_resolution is not None:
                    sumo_call.append("--lateral-resolution")
                    sumo_call.append(str(self.sumo_params.lateral_resolution))
=======
        sumo_call = [self.sumo_binary,
                     "-c", cfg_file,
                     "--remote-port", str(self.port),
                     "--step-length", str(self.sim_step),
                     "--step-method.ballistic", "true",
                     "--seed", str(self.seed)]

        # add step logs (if requested)
        if self.sumo_params.no_step_log:
            sumo_call.append("--no-step-log")

        # add the lateral resolution of the sublanes (if one is requested)
        if self.sumo_params.lateral_resolution is not None:
            sumo_call.append("--lateral-resolution")
            sumo_call.append(str(self.sumo_params.lateral_resolution))
>>>>>>> b05f76a3

                # add the emission path to the sumo command (if one is requested)
                if self.emission_out:
                    sumo_call.append("--emission-output")
                    sumo_call.append(self.emission_out)

                logging.info("Traci on port: ", self.port)

                self.sumo_proc = subprocess.Popen(sumo_call, stdout=sys.stdout,
                                 stderr=sys.stderr, preexec_fn=os.setsid)

                logging.debug(" Initializing TraCI on port " + str(self.port) + "!")

                # wait a small period of time for the subprocess to activate before
                # trying to connect with traci
                time.sleep(config.SUMO_SLEEP)

                self.traci_connection = traci.connect(self.port, numRetries=100)

                self.traci_connection.simulationStep()
                return
            except Exception as e:
                print("Error during reset: {}".format(traceback.format_exc()))
                error = e
                self.teardown_sumo()
        raise error

    def setup_initial_state(self):
        """
        Returns information on the initial state of the vehicles in the network,
        to be used upon reset.
        Also adds initial state information to the self.vehicles class and
        starts a subscription with sumo to collect state information each step.

        Returns
        -------
        initial_observations: dictionary
            key = vehicles IDs
            value = state describing car at the start of the rollout
        initial_state: dictionary
            key = vehicles IDs
            value = sparse state information (only what is needed to add a
            vehicle in a sumo network with traci)
        """
        # collect the ids of vehicles in the network
        self.ids = self.vehicles.get_ids()
        self.controlled_ids = self.vehicles.get_controlled_ids()
        self.sumo_ids = self.vehicles.get_sumo_ids()
        self.rl_ids = self.vehicles.get_rl_ids()

        # check to make sure all vehicles have been spawned
        num_spawned_veh = len(self.traci_connection.simulation.getDepartedIDList())
        if num_spawned_veh != self.vehicles.num_vehicles:
            logging.error("Not enough vehicles have spawned! Bad start?")
            exit()

        # dictionary of initial observations used while resetting vehicles after
        # each rollout
        self.initial_observations = dict.fromkeys(self.ids)

        # create the list of colors used to different between different types of
        # vehicles visually on sumo's gui
        self.colors = {}
        key_index = 1
        color_choice = np.random.choice(len(COLORS))
        for i in range(self.vehicles.num_types):
            self.colors[self.vehicles.types[i][0]] = \
                COLORS[(color_choice + key_index) % len(COLORS)]
            key_index += 1

        # subscribe the requested states for traci-related speedups
        for veh_id in self.ids:
            self.traci_connection.vehicle.subscribe(
                veh_id, [tc.VAR_LANE_INDEX, tc.VAR_LANEPOSITION,
                         tc.VAR_ROAD_ID, tc.VAR_SPEED])
            self.traci_connection.vehicle.subscribeLeader(veh_id, 2000)

        # collect information on the network from sumo
        network_observations = \
            self.traci_connection.vehicle.getSubscriptionResults()

        # store the network observations in the vehicles class
        self.vehicles.set_sumo_observations(network_observations, self)

        for veh_id in self.ids:

            # set the colors of the vehicles based on their unique types
            veh_type = self.vehicles.get_state(veh_id, "type")
            self.traci_connection.vehicle.setColor(veh_id,
                                                   self.colors[veh_type])

            # some constant vehicle parameters to the vehicles class
            self.vehicles.set_state(
                veh_id, "length",
                self.traci_connection.vehicle.getLength(veh_id))
            self.vehicles.set_state(veh_id, "max_speed", self.max_speed)

            # import initial state data to initial_observations dict
            self.initial_observations[veh_id] = dict()
            self.initial_observations[veh_id]["type"] = veh_type
            self.initial_observations[veh_id]["edge"] = \
                self.traci_connection.vehicle.getRoadID(veh_id)
            self.initial_observations[veh_id]["position"] = \
                self.traci_connection.vehicle.getLanePosition(veh_id)
            self.initial_observations[veh_id]["lane"] = \
                self.traci_connection.vehicle.getLaneIndex(veh_id)
            self.initial_observations[veh_id]["speed"] = \
                self.traci_connection.vehicle.getSpeed(veh_id)
            self.initial_observations[veh_id]["route"] = \
                self.available_routes[self.initial_observations[veh_id]["edge"]]
            self.initial_observations[veh_id]["absolute_position"] = \
                self.get_x_by_id(veh_id)

            # set speed mode
            self.traci_connection.vehicle.setSpeedMode(veh_id, self.vehicles.get_speed_mode(veh_id))

            # set lane change mode
            self.traci_connection.vehicle.setLaneChangeMode(veh_id, self.vehicles.get_lane_change_mode(veh_id))

            # save the initial state. This is used in the _reset function
            #
            route_id = "route" + self.initial_observations[veh_id]["edge"]
            pos = self.traci_connection.vehicle.getPosition(veh_id)

            self.initial_state[veh_id] = \
                (self.initial_observations[veh_id]["type"], route_id,
                 self.initial_observations[veh_id]["lane"],
                 self.initial_observations[veh_id]["position"],
                 self.initial_observations[veh_id]["speed"], pos)

        # collect list of sorted vehicle ids
        self.sorted_ids, self.sorted_extra_data = self.sort_by_position()

        # collect headway, leader id, and follower id data
        for veh_id in self.ids:
            headway = self.traci_connection.vehicle.getLeader(veh_id, 2000)
            if headway is None:
                self.vehicles.set_leader(veh_id, None)
                self.vehicles.set_headway(veh_id, 9e9)
            else:
                self.vehicles.set_leader(veh_id, headway[0])
                self.vehicles.set_headway(veh_id, headway[1])
                self.vehicles.set_follower(headway[0], veh_id)

        # contains the last lc before the current step
        self.prev_last_lc = dict()
        for veh_id in self.ids:
            self.prev_last_lc[veh_id] = self.vehicles.get_state(veh_id,
                                                                "last_lc")

    def _step(self, rl_actions):
        """
        Run one timestep of the environment's dynamics. An autonomous agent
        (i.e. autonomous vehicles) performs an action provided by the RL
        algorithm. Other cars step forward based on their car following model.
        When end of episode is reached, reset() should be called to reset the
        environment's initial state.

        Parameters
        ----------
        rl_actions: numpy ndarray
            an list of actions provided by the rl algorithm

        Returns
        -------
        observation: numpy ndarray
            agent's observation of the current environment
        reward: float
            amount of reward associated with the previous state/action pair
        done: boolean
            indicates whether the episode has ended
        info: dictionary
            contains other diagnostic information from the previous action
        """
        self.time_counter += 1

        # perform acceleration and (optionally) lane change actions for
        # traci-controlled human-driven vehicles
        if len(self.controlled_ids) > 0:
            accel = []
            for veh_id in self.controlled_ids:
                # acceleration action
                action = self.vehicles.get_acc_controller(veh_id).get_action(
                    self)
                accel.append(action)

                # lane changing action
                lane_flag = 0
                if type(self.scenario.lanes) is dict:
                    if any(v > 1 for v in self.scenario.lanes.values()):
                        lane_flag = 1
                else:
                    if self.scenario.lanes > 1:
                        lane_flag = 1
                if self.vehicles.get_lane_changing_controller(veh_id)\
                    and not self.vehicles.get_lane_changing_controller(veh_id).isSumoController()\
                        is not None and lane_flag:

                    new_lane = \
                        self.vehicles.get_lane_changing_controller(
                            veh_id).get_action(self)
                    self.apply_lane_change([veh_id], target_lane=[new_lane])

            self.apply_acceleration(self.controlled_ids, acc=accel)

        # perform (optionally) lane change actions for sumo-controlled
        # human-driven vehicles
        # this does the exact same thing as the lane changing action in the previous loop
        # other than use ia lane_flag
        if len(self.sumo_ids) > 0:
            for veh_id in self.sumo_ids:
                # lane changing action
                if self.scenario.lanes > 1:
                    lc_contr = self.vehicles.get_lane_changing_controller(
                        veh_id)
                    if lc_contr is not None and not lc_contr.isSumoController():
                        new_lane = lc_contr.get_action(self)
                        self.apply_lane_change([veh_id], target_lane=[new_lane])

        # perform (optionally) routing actions for all vehicle in the network,
        # including rl vehicles
        routing_ids = []
        routing_actions = []
        for veh_id in self.ids:
            if self.vehicles.get_routing_controller(veh_id) is not None:
                routing_ids.append(veh_id)
                route_contr = self.vehicles.get_routing_controller(veh_id)
                routing_actions.append(route_contr.choose_route(self))

        self.choose_routes(veh_ids=routing_ids, route_choices=routing_actions)

        self.apply_rl_actions(rl_actions)

        self.additional_command()

        self.traci_connection.simulationStep()

        # collect new network observations from sumo
        network_observations = \
            self.traci_connection.vehicle.getSubscriptionResults()

        # store the network observations in the vehicles class
        self.vehicles.set_sumo_observations(network_observations, self)

        # collect list of sorted vehicle ids
        self.sorted_ids, self.sorted_extra_data = self.sort_by_position()

        # collect information of the state of the network based on the
        # environment class used
        if self.vehicles.num_rl_vehicles > 0:
            self.state = self.get_state()
            # rllab requires non-multi agent to have state shape as
            # num-states x num_vehicles
            if not self.multi_agent:
                self.state = self.state.T
        else:
            self.state = []

        # collect observation new state associated with action
        next_observation = list(self.state)

        # crash encodes whether sumo experienced a crash
        crash = \
            np.any(np.array([self.vehicles.get_position(veh_id) for veh_id in self.ids]) < 0) \
            or self.traci_connection.simulation.getEndingTeleportNumber() != 0 \
            or self.traci_connection.simulation.getStartingTeleportNumber() != 0

        # compute the reward
        if self.vehicles.num_rl_vehicles > 0:
            reward = self.compute_reward(self.state, rl_actions, fail=crash)
        else:
            reward = 0

        # Are we in a multi-agent scenario? If so, the action space is a list.
        if self.multi_agent:
            done_n = self.vehicles.num_rl_vehicles * [0]
            info_n = {'n': []}

            if self.shared_reward:
                info_n['reward_n'] = [reward] * len(self.action_space)
            else:
                info_n['reward_n'] = reward

            if crash:
                done_n = self.vehicles.num_rl_vehicles * [1]

            info_n['done_n'] = done_n
            info_n['state'] = self.state
            done = np.all(done_n)
            return self.state, sum(reward), done, info_n

        else:
            if crash:
                logging.info("Crash has occurred! Check failsafes!")
                return next_observation, reward, True, {}
            else:
                return next_observation, reward, False, {}

    # @property
    def _reset(self):
        """
        Resets the state of the environment, and re-initializes the vehicles in
        their starting positions. In "vehicle_arrangement_shuffle" is set to
        True in env_params, the vehicles swap initial positions with one another.
        Also, if a "starting_position_shuffle" is set to True, the initial
        position of vehicles is offset by some value.

        Returns
        -------
        observation: numpy ndarray
            the initial observation of the space. The initial reward is assumed
            to be zero.
        """
        # reset the lists of the ids of vehicles in the network
        self.ids = self.vehicles.get_ids()
        self.controlled_ids = self.vehicles.get_controlled_ids()
        self.sumo_ids = self.vehicles.get_sumo_ids()
        self.rl_ids = self.vehicles.get_rl_ids()

        # create the list of colors used to visually distinguish between
        # different types of vehicles
        self.time_counter = 0
        self.colors = {}
        key_index = 1
        color_choice = np.random.choice(len(COLORS))
        for i in range(self.vehicles.num_types):
            self.colors[self.vehicles.types[i][0]] = \
                COLORS[(color_choice + key_index) % len(COLORS)]
            key_index += 1

        # perform shuffling (if requested)
        if self.starting_position_shuffle or self.vehicle_arrangement_shuffle:
            if self.starting_position_shuffle:
                x0 = np.random.uniform(0, self.scenario.length)
            else:
                x0 = self.scenario.initial_config.x0

            veh_ids = deepcopy(self.vehicles.get_ids())
            if self.vehicle_arrangement_shuffle:
                random.shuffle(veh_ids)

            initial_positions, initial_lanes = \
                self.scenario.generate_starting_positions(x0=x0)

            initial_state = dict()
            for i, veh_id in enumerate(veh_ids):
                route_id = "route" + initial_positions[i][0]

                # replace initial routes, lanes, and positions to reflect
                # new values
                list_initial_state = list(self.initial_state[veh_id])
                list_initial_state[1] = route_id
                list_initial_state[2] = initial_lanes[i]
                list_initial_state[3] = initial_positions[i][1]
                initial_state[veh_id] = tuple(list_initial_state)

                # replace initial positions in initial observations
                self.initial_observations[veh_id]["edge"] = \
                    initial_positions[i][0]
                self.initial_observations[veh_id]["position"] = \
                    initial_positions[i][1]

            self.initial_state = deepcopy(initial_state)

        # re-initialize the vehicles class with the states of the vehicles at
        # the start of a rollout
        for veh_id in self.ids:
            self.vehicles.set_route(
                veh_id, self.initial_observations[veh_id]["route"])
            self.vehicles.set_absolute_position(
                veh_id, self.initial_observations[veh_id]["absolute_position"])
            # the time step of the last lane change is always present in the
            # environment, but only used by sub-classes that apply lane changing
            # actions
            self.vehicles.set_state(veh_id, "last_lc",
                                    -1 * self.lane_change_duration)

        # re-initialize memory on last lc
        self.prev_last_lc = dict()
        for veh_id in self.ids:
            self.prev_last_lc[veh_id] = self.vehicles.get_state(veh_id,
                                                                "last_lc")

        # reset the list of sorted vehicle ids
        self.sorted_ids, self.sorted_extra_data = self.sort_by_position()

        for veh_id in self.ids:
            type_id, route_id, lane_index, lane_pos, speed, pos = \
                self.initial_state[veh_id]

            # clear controller acceleration queue of traci-controlled vehicles
            if veh_id in self.controlled_ids:
                self.vehicles.get_acc_controller(veh_id).reset_delay(self)

            # clear vehicles from traci connection and re-introduce vehicles
            # with pre-defined initial position
            try:
                self.traci_connection.vehicle.remove(veh_id)
            except:
                pass

            self.traci_connection.vehicle.addFull(
                veh_id, route_id, typeID=str(type_id),
                departLane=str(lane_index),
                departPos=str(lane_pos), departSpeed=str(speed))

            self.traci_connection.vehicle.setColor(
                veh_id, self.colors[self.vehicles.get_state(veh_id, 'type')])

            # set top speed
            self.traci_connection.vehicle.setMaxSpeed(veh_id, self.max_speed)

            # set speed mode
            self.traci_connection.vehicle.setSpeedMode(veh_id, self.vehicles.get_speed_mode(veh_id))

            # set lane change mode
            self.traci_connection.vehicle.setLaneChangeMode(veh_id, self.vehicles.get_lane_change_mode(veh_id))

        self.traci_connection.simulationStep()

        # collect information on the network from sumo
        network_observations = \
            self.traci_connection.vehicle.getSubscriptionResults()

        # store the network observations in the vehicles class
        self.vehicles.set_sumo_observations(network_observations, self)

        if self.multi_agent:
            self.state = self.get_state()
        else:
            self.state = self.get_state().T

        observation = list(self.state)
        return observation

    def additional_command(self):
        """
        Additional commands that may be performed before a simulation step.
        """
        pass

    def apply_rl_actions(self, rl_actions):
        """
        Specifies the actions to be performed by rl_vehicles

        Parameters
        ----------
        rl_actions: numpy ndarray
            list of actions provided by the RL algorithm
        """
        pass

    def apply_acceleration(self, veh_ids, acc):
        """
        Applies the acceleration requested by a vehicle in sumo. Note that, if
        the sumo-specified speed mode of the vehicle is not "aggressive", the
        acceleration may be clipped by some saftey velocity or maximum possible
        acceleration.

        Parameters
        ----------
        veh_ids: list of strings
            vehicles IDs associated with the requested accelerations
        acc: numpy array or list of float
            requested accelerations from the vehicles
        """
        # issue traci command for requested acceleration
        this_vel = np.array(self.vehicles.get_speed(veh_ids))
        if self.multi_agent and (veh_id in self.rl_ids):
            acc_arr = np.asarray([element2 for elem in acc for element in elem
                                  for element2 in element])
        else:
            acc_arr = np.array(acc)

        next_vel = np.array(this_vel + acc_arr * self.sim_step).clip(min=0)

        for i, vid in enumerate(veh_ids):
            self.traci_connection.vehicle.slowDown(vid, next_vel[i], 1)

    def apply_lane_change(self, veh_ids, direction=None, target_lane=None):
        """
        Applies an instantaneous lane-change to a set of vehicles, while
        preventing vehicles from moving to lanes that do not exist.

        Parameters
        ----------
        veh_ids: list of strings
            vehicles IDs associated with the requested accelerations
        direction: list of int (-1, 0, or 1), optional
            -1: lane change to the right
             0: no lange change
             1: lane change to the left
        target_lane: list of int, optional
            lane indices the vehicles should lane-change to in the next step

        Raises
        ------
        ValueError
            If either both or none of "direction" and "target_lane" are provided
            as inputs. Only one should be provided at a time.
        ValueError
            If any of the direction values are not -1, 0, or 1.
        """
        if direction is not None and target_lane is not None:
            raise ValueError("Cannot provide both a direction and target_lane.")
        elif direction is None and target_lane is None:
            raise ValueError("A direction or target_lane must be specified.")

        for veh_id in veh_ids:
            self.prev_last_lc[veh_id] = self.vehicles.get_state(veh_id,
                                                                "last_lc")

        if self.scenario.lanes == 1:
            logging.error("Uh oh, single lane track.")
            return -1

        current_lane = np.array(self.vehicles.get_lane(veh_ids))

        if target_lane is None:
            # if any of the directions are not -1, 0, or 1, raise a ValueError
            if np.any(np.sign(direction) != np.array(direction)):
                raise ValueError("Direction values for lane changes may only "
                                 "be: -1, 0, or 1.")

            target_lane = current_lane + np.array(direction)

        target_lane = np.clip(target_lane, 0, self.scenario.lanes - 1)

        for i, vid in enumerate(veh_ids):
            if vid in self.rl_ids:
                if target_lane[i] != current_lane[i]:
                    self.traci_connection.vehicle.changeLane(vid, int(
                        target_lane[i]), 100000)
            else:
                self.traci_connection.vehicle.changeLane(vid,
                                                         int(target_lane[i]),
                                                         100000)

    def choose_routes(self, veh_ids, route_choices):
        """
        Updates the route choice of vehicles in the network.

        Parameters
        ----------
        veh_ids: list
            list of vehicle identifiers
        route_choices: numpy array or list of floats
            list of edges the vehicle wishes to traverse, starting with the edge
            the vehicle is currently on. If a value of None is provided, the
            vehicle does not update its route
        """
        for i, veh_id in enumerate(veh_ids):
            if route_choices[i] is not None:
                self.traci_connection.vehicle.setRoute(
                    vehID=veh_id, edgeList=route_choices[i])
                self.vehicles.set_route(veh_id, route_choices[i])

    def get_x_by_id(self, veh_id):
        """
        Provides a 1-dimensional representation of the position of a vehicle
        in the network.

        Parameters
        ----------
        veh_id: string
            vehicle identifier

        Yields
        ------
        float
            position of a vehicle relative to a certain reference.
        """
        if self.vehicles.get_edge(veh_id) == '':
            # occurs when a vehicle crashes is teleported for some other reason
            return 0.
        return self.scenario.get_x(self.vehicles.get_edge(veh_id),
                                   self.vehicles.get_position(veh_id))

    def sort_by_position(self):
        """
        Sorts the vehicle ids of vehicles in the network by position.
        The base environment does this by sorting vehicles by their absolute
        position, as specified by the "get_x_by_id" function.

        Returns
        -------
        sorted_ids: list
            a list of all vehicle IDs sorted by position
        sorted_extra_data: list or tuple
            an extra component (list, tuple, etc...) containing extra sorted
            data, such as positions. If no extra component is needed, a value
            of None should be returned
        """
        sorted_indx = np.argsort(self.vehicles.get_absolute_position(self.ids))
        sorted_ids = np.array(self.ids)[sorted_indx]
        return sorted_ids, None

    def get_state(self):
        """
        Returns the state of the simulation as perceived by the learning agent.
        MUST BE implemented in new environments.

        Returns
        -------
        state: numpy ndarray
            information on the state of the vehicles, which is provided to the
            agent
        """
        raise NotImplementedError

    @property
    def action_space(self):
        """
        Identifies the dimensions and bounds of the action space (needed for
        rllab environments).
        MUST BE implemented in new environments.

        Yields
        -------
        rllab Box or Tuple type
            a bounded box depicting the shape and bounds of the action space
        """
        raise NotImplementedError

    @property
    def observation_space(self):
        """
        Identifies the dimensions and bounds of the observation space (needed
        for rllab environments).
        MUST BE implemented in new environments.

        Yields
        -------
        rllab Box or Tuple type
            a bounded box depicting the shape and bounds of the observation
            space
        """
        raise NotImplementedError

    def compute_reward(self, state, rl_actions, **kwargs):
        """
        Reward function for RL.
        MUST BE implemented in new environments.

        Parameters
        ----------
        state: numpy ndarray
            state of all the vehicles in the simulation
        rl_actions: numpy ndarray
            actions performed by rl vehicles
        kwargs: dictionary
            other parameters of interest. Contains a "fail" element, which
            is True if a vehicle crashed, and False otherwise

        Returns
        -------
        reward: float
        """
        raise NotImplementedError

    def terminate(self):
        """
        Closes the TraCI I/O connection. Should be done at end of every
        experiment. Must be in Environment because the environment opens the
        TraCI connection.
        """
        self._close()

    def _close(self):
        self.traci_connection.close()

    def teardown_sumo(self):
        try:
            os.killpg(self.sumo_proc.pid, signal.SIGTERM)
        except Exception as e:
            print("Error during teardown: {}".format(traceback.format_exc()))
            error = e

    def _seed(self, seed=None):
        return []<|MERGE_RESOLUTION|>--- conflicted
+++ resolved
@@ -154,54 +154,32 @@
         generator class. Also initializes a traci connection to interface with
         sumo from Python.
         """
-<<<<<<< HEAD
         error = None
         for _ in range(RETRIES_ON_ERROR):
             try:
                 logging.info(" Starting SUMO on port " + str(self.port))
                 logging.debug(" Cfg file " + str(self.scenario.cfg))
                 logging.debug(" Emission file: " + str(self.emission_out))
-                logging.debug(" Time step: " + str(self.time_step))
-=======
-        logging.info(" Starting SUMO on port " + str(self.port))
-        logging.debug(" Cfg file " + str(self.scenario.cfg))
-        logging.debug(" Emission file: " + str(self.emission_out))
-        logging.debug(" Step length: " + str(self.sim_step))
->>>>>>> b05f76a3
+                logging.debug(" Step length: " + str(self.sim_step))
 
                 # Opening the I/O thread to SUMO
                 cfg_file = self.scenario.cfg
 
-<<<<<<< HEAD
                 sumo_call = [self.sumo_binary,
                              "-c", cfg_file,
                              "--remote-port", str(self.port),
-                             "--step-length", str(self.time_step),
+                            "--step-length", str(self.sim_step),
                              "--step-method.ballistic", "true",
-                             "--no-step-log",
                              "--seed", str(self.seed)]
+
+                # add step logs (if requested)
+                if self.sumo_params.no_step_log:
+                    sumo_call.append("--no-step-log")
 
                 # add the lateral resolution of the sublanes (if one is requested)
                 if self.sumo_params.lateral_resolution is not None:
                     sumo_call.append("--lateral-resolution")
                     sumo_call.append(str(self.sumo_params.lateral_resolution))
-=======
-        sumo_call = [self.sumo_binary,
-                     "-c", cfg_file,
-                     "--remote-port", str(self.port),
-                     "--step-length", str(self.sim_step),
-                     "--step-method.ballistic", "true",
-                     "--seed", str(self.seed)]
-
-        # add step logs (if requested)
-        if self.sumo_params.no_step_log:
-            sumo_call.append("--no-step-log")
-
-        # add the lateral resolution of the sublanes (if one is requested)
-        if self.sumo_params.lateral_resolution is not None:
-            sumo_call.append("--lateral-resolution")
-            sumo_call.append(str(self.sumo_params.lateral_resolution))
->>>>>>> b05f76a3
 
                 # add the emission path to the sumo command (if one is requested)
                 if self.emission_out:
