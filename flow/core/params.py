"""Objects that define the various meta-parameters of an experiment."""

import logging
from flow.utils.flow_warnings import deprecation_warning
import warnings

SPEED_MODES = {
    "aggressive": 0,
    "no_collide": 1,
    "right_of_way": 25,
    "all_checks": 31
}

LC_MODES = {"aggressive": 0, "no_lat_collide": 512, "strategic": 1621}


class SumoParams:
    """Sumo-specific parameters.

    These parameters are used to customize a sumo simulation instance upon
    initialization. This includes passing the simulation step length,
    specifying whether to use sumo's gui during a run, and other features
    described in the Attributes below.
    """

    def __init__(self,
                 port=None,
                 sim_step=0.1,
                 emission_path=None,
                 lateral_resolution=None,
                 no_step_log=True,
                 render=False,
                 save_render=False,
                 sight_radius=25,
                 show_radius=False,
                 pxpm=2,
                 overtake_right=False,
                 ballistic=False,
                 seed=None,
                 restart_instance=False,
                 print_warnings=True,
                 teleport_time=-1,
                 num_clients=1,
                 sumo_binary=None):
        """Instantiate SumoParams.

        Attributes
        ----------
        port: int, optional
            Port for Traci to connect to; finds an empty port by default
        sim_step: float optional
            seconds per simulation step; 0.1 by default
        emission_path: str, optional
            Path to the folder in which to create the emissions output.
            Emissions output is not generated if this value is not specified
        lateral_resolution: float, optional
            width of the divided sublanes within a lane, defaults to None (i.e.
            no sublanes). If this value is specified, the vehicle in the
            network cannot use the "LC2013" lane change model.
        no_step_log: bool, optional
            specifies whether to add sumo's step logs to the log file, and
            print them into the terminal during runtime, defaults to True
        render: str or bool, optional
            specifies whether to visualize the rollout(s)
            False: no rendering
            True: delegate rendering to sumo-gui for back-compatibility
            "gray": static grayscale rendering, which is good for training
            "dgray": dynamic grayscale rendering
            "rgb": static RGB rendering
            "drgb": dynamic RGB rendering, which is good for visualization
        save_render: bool, optional
            specifies whether to save rendering data to disk
        sight_radius: int, optional
            sets the radius of observation for RL vehicles (meter)
        show_radius: bool, optional
            specifies whether to render the radius of RL observation
        pxpm: int, optional
            specifies rendering resolution (pixel / meter)
        overtake_right: bool, optional
            whether vehicles are allowed to overtake on the right as well as
            the left
        ballistic: bool, optional
            specifies whether to use ballistic step updates. This is somewhat
            more realistic, but increases the possibility of collisions.
            Defaults to False
        seed: int, optional
            seed for sumo instance
        restart_instance: bool, optional
            specifies whether to restart a sumo instance upon reset. Restarting
            the instance helps avoid slowdowns cause by excessive inflows over
            large experiment runtimes, but also require the gui to be started
            after every reset if "render" is set to True.
        print_warnings: bool, optional
            If set to false, this will silence sumo warnings on the stdout
        teleport_time: int, optional
            If negative, vehicles don't teleport in gridlock. If positive,
            they teleport after teleport_time seconds
        num_clients: int, optional
            Number of clients that will connect to Traci

        """
        self.port = port
        self.sim_step = sim_step
        self.emission_path = emission_path
        self.lateral_resolution = lateral_resolution
        self.no_step_log = no_step_log
        self.render = render
        self.save_render = save_render
        self.sight_radius = sight_radius
        self.pxpm = pxpm
        self.show_radius = show_radius
        self.seed = seed
        self.ballistic = ballistic
        self.overtake_right = overtake_right
        self.restart_instance = restart_instance
        self.print_warnings = print_warnings
        self.teleport_time = teleport_time
        self.num_clients = num_clients
        if sumo_binary is not None:
            warnings.simplefilter("always", PendingDeprecationWarning)
            warnings.warn(
                "sumo_params will be deprecated in a future release, use "
                "render instead.",
                PendingDeprecationWarning
            )
            self.render = sumo_binary == "sumo-gui"


class EnvParams:
    """Environment and experiment-specific parameters.

    This includes specifying the bounds of the action space and relevant
    coefficients to the reward function, as well as specifying how the
    positions of vehicles are modified in between rollouts.
    """

    def __init__(self,
                 vehicle_arrangement_shuffle=False,
                 starting_position_shuffle=False,
                 additional_params=None,
                 horizon=500,
                 sort_vehicles=False,
                 warmup_steps=0,
                 sims_per_step=1,
                 evaluate=False):
        """Instantiate EnvParams.

        Attributes
        ----------
            vehicle_arrangement_shuffle: bool, optional
                determines if initial conditions of vehicles are shuffled at
                reset; False by default
            starting_position_shuffle: bool, optional
                determines if starting position of vehicles should be updated
                between rollouts; False by default
            additional_params: dict, optional
                Specify additional environment params for a specific
                environment configuration
            horizon: int, optional
                number of steps per rollouts
            sort_vehicles: bool, optional
                specifies whether vehicles are to be sorted by position during
                a simulation step. If set to True, the environment parameter
                self.sorted_ids will return a list of all vehicles ideas sorted
                by their absolute position.
            warmup_steps: int, optional
                number of steps performed before the initialization of training
                during a rollout. These warmup steps are not added as steps
                into training, and the actions of rl agents during these steps
                are dictated by sumo. Defaults to zero
            sims_per_step: int, optional
                number of sumo simulation steps performed in any given rollout
                step. RL agents perform the same action for the duration of
                these simulation steps.
            evaluate: bool, optional
                flag indicating that the evaluation reward should be used
                so the evaluation reward should be used rather than the
                normal reward

        """
        self.vehicle_arrangement_shuffle = vehicle_arrangement_shuffle
        self.starting_position_shuffle = starting_position_shuffle
        self.additional_params = \
            additional_params if additional_params is not None else {}
        self.horizon = horizon
        self.sort_vehicles = sort_vehicles
        self.warmup_steps = warmup_steps
        self.sims_per_step = sims_per_step
        self.evaluate = evaluate

    def get_additional_param(self, key):
        """Return a variable from additional_params."""
        return self.additional_params[key]


class NetParams:
    """Network configuration parameters.

    Unlike most other parameters, NetParams may vary drastically dependent
    on the specific network configuration. For example, for the ring road
    the network parameters will include a characteristic length, number of
    lanes, and speed limit.

    In order to determine which additional_params variable may be needed
    for a specific scenario, refer to the ADDITIONAL_NET_PARAMS variable
    located in the scenario file.
    """

    def __init__(self,
                 no_internal_links=True,
                 inflows=None,
                 in_flows=None,
                 osm_path=None,
                 netfile=None,
                 additional_params=None):
        """Instantiate NetParams.

        Parameters
        ----------
        no_internal_links : bool, optional
            determines whether the space between edges is finite. Important
            when using networks with intersections; default is False
        inflows : InFlows type, optional
            specifies the inflows of specific edges and the types of vehicles
            entering the network from these edges
        osm_path : str, optional
            path to the .osm file that should be used to generate the network
            configuration files. This parameter is only needed / used if the
            OpenStreetMapScenario class is used.
        netfile : str, optional
            path to the .net.xml file that should be passed to SUMO. This is
            only needed / used if the NetFileScenario class is used, such as
            in the case of Bay Bridge experiments (which use a custom net.xml
            file)
        additional_params : dict, optional
            network specific parameters; see each subclass for a description of
            what is needed
        """
        self.no_internal_links = no_internal_links
        if inflows is None:
            self.inflows = InFlows()
        else:
            self.inflows = inflows
        self.osm_path = osm_path
        self.netfile = netfile
        self.additional_params = additional_params or {}
        if in_flows is not None:
            warnings.simplefilter("always", PendingDeprecationWarning)
            warnings.warn(
                "in_flows will be deprecated in a future release, use "
                "inflows instead.",
                PendingDeprecationWarning
            )
            self.inflows = in_flows


class InitialConfig:
    """Initial configuration parameters.

    These parameters that affect the positioning of vehicle in the
    network at the start of a rollout. By default, vehicles are uniformly
    distributed in the network.
    """

    def __init__(self,
                 shuffle=False,
                 spacing="uniform",
                 min_gap=0,
                 perturbation=0.0,
                 x0=0,
                 bunching=0,
                 lanes_distribution=float("inf"),
                 edges_distribution="all",
                 additional_params=None):
        """Instantiate InitialConfig.

        These parameters that affect the positioning of vehicle in the
        network at the start of a rollout. By default, vehicles are uniformly
        distributed in the network.

        Attributes
        ----------
        shuffle: bool, optional
            specifies whether the ordering of vehicles in the Vehicles class
            should be shuffled upon initialization.
        spacing: str, optional
            specifies the positioning of vehicles in the network relative to
            one another. May be one of: "uniform", "random", or "custom".
            Default is "uniform".
        min_gap: float, optional
            minimum gap between two vehicles upon initialization, in meters.
            Default is 0 m.
        x0: float, optional
            position of the first vehicle to be placed in the network
        perturbation: float, optional
            standard deviation used to perturb vehicles from their uniform
            position, in meters. Default is 0 m.
        bunching: float, optional
            reduces the portion of the network that should be filled with
            vehicles by this amount.
        lanes_distribution: int, optional
            number of lanes vehicles should be dispersed into. If the value is
            greater than the total number of lanes on an edge, vehicles are
            spread across all lanes.
        edges_distribution: list <str>, optional
            list of edges vehicles may be placed on initialization, default is
            all lanes (stated as "all")
        additional_params: dict, optional
            some other network-specific params
        """
        self.shuffle = shuffle
        self.spacing = spacing
        self.min_gap = min_gap
        self.perturbation = perturbation
        self.x0 = x0
        self.bunching = bunching
        self.lanes_distribution = lanes_distribution
        self.edges_distribution = edges_distribution
        self.additional_params = additional_params or dict()

    def get_additional_params(self, key):
        """Return a variable from additional_params."""
        return self.additional_params[key]


class SumoCarFollowingParams:
    """Parameters for sumo-controlled acceleration behavior."""

    def __init__(
            self,
            speed_mode='right_of_way',
            accel=1.0,
            decel=1.5,
            sigma=0.5,
            tau=1.0,  # past 1 at sim_step=0.1 you no longer see waves
            min_gap=2.5,
            max_speed=30,
            speed_factor=1.0,
            speed_dev=0.1,
            impatience=0.5,
            car_follow_model="IDM",
            **kwargs):
        """Instantiate SumoCarFollowingParams.

        Attributes
        ----------
        speed_mode : str or int, optional
            may be one of the following:

             * "right_of_way" (default): respect safe speed, right of way and
               brake hard at red lights if needed. DOES NOT respect
               max accel and decel which enables emergency stopping.
               Necessary to prevent custom models from crashing
             * "no_collide": Human and RL cars are preventing from reaching
<<<<<<< HEAD
               speeds that may cause crashes (also serves as a failsafe).
=======
               speeds that may cause crashes (also serves as a failsafe). Note:
               this may lead to collisions in complex networks
>>>>>>> 48664478
             * "aggressive": Human and RL cars are not limited by sumo with
               regard to their accelerations, and can crash longitudinally
             * "all_checks": all sumo safety checks are activated
             * int values may be used to define custom speed mode for the given
               vehicles, specified at:
               http://sumo.dlr.de/wiki/TraCI/Change_Vehicle_State#speed_mode_.280xb3.29

        accel: float
            see Note
        decel: float
            see Note
        sigma: float
            see Note
        tau: float
            see Note
        min_gap: float
            see minGap Note
        max_speed: float
            see maxSpeed Note
        speed_factor: float
            see speedFactor Note
        speed_dev: float
            see speedDev in Note
        impatience: float
            see Note
        car_follow_model: str
            see carFollowModel in Note
        kwargs: dict
            used to handle deprecations

        Note
        ----
        For a description of all params, see:
        http://sumo.dlr.de/wiki/Definition_of_Vehicles,_Vehicle_Types,_and_Routes

        """
        # check for deprecations (minGap)
        if "minGap" in kwargs:
            deprecation_warning(self, "minGap", "min_gap")
            min_gap = kwargs["minGap"]

        # check for deprecations (maxSpeed)
        if "maxSpeed" in kwargs:
            deprecation_warning(self, "maxSpeed", "max_speed")
            max_speed = kwargs["maxSpeed"]

        # check for deprecations (speedFactor)
        if "speedFactor" in kwargs:
            deprecation_warning(self, "speedFactor", "speed_factor")
            speed_factor = kwargs["speedFactor"]

        # check for deprecations (speedDev)
        if "speedDev" in kwargs:
            deprecation_warning(self, "speedDev", "speed_dev")
            speed_dev = kwargs["speedDev"]

        # check for deprecations (carFollowModel)
        if "carFollowModel" in kwargs:
            deprecation_warning(self, "carFollowModel", "car_follow_model")
            car_follow_model = kwargs["carFollowModel"]

        # create a controller_params dict with all the specified parameters
        self.controller_params = {
            "accel": accel,
            "decel": decel,
            "sigma": sigma,
            "tau": tau,
            "minGap": min_gap,
            "maxSpeed": max_speed,
            "speedFactor": speed_factor,
            "speedDev": speed_dev,
            "impatience": impatience,
            "carFollowModel": car_follow_model,
        }

        # adjust the speed mode value
        if isinstance(speed_mode, str) and speed_mode in SPEED_MODES:
            speed_mode = SPEED_MODES[speed_mode]
        elif not (isinstance(speed_mode, int)
                  or isinstance(speed_mode, float)):
            logging.error("Setting speed mode of to default.")
            speed_mode = SPEED_MODES["no_collide"]

        self.speed_mode = speed_mode


class SumoLaneChangeParams:
    """Parameters for sumo-controlled lane change behavior."""

    def __init__(self,
                 lane_change_mode="no_lat_collide",
                 model="LC2013",
                 lc_strategic=1.0,
                 lc_cooperative=1.0,
                 lc_speed_gain=1.0,
                 lc_keep_right=1.0,
                 lc_look_ahead_left=2.0,
                 lc_speed_gain_right=1.0,
                 lc_sublane=1.0,
                 lc_pushy=0,
                 lc_pushy_gap=0.6,
                 lc_assertive=1,
                 lc_impatience=0,
                 lc_time_to_impatience=float("inf"),
                 lc_accel_lat=1.0,
                 **kwargs):
        """Instantiate SumoLaneChangeParams.

        Attributes
        ----------
        lane_change_mode : str or int, optional
            may be one of the following:

            * "no_lat_collide" (default): Human cars will not make lane
              changes, RL cars can lane change into any space, no matter how
              likely it is to crash
            * "strategic": Human cars make lane changes in accordance with SUMO
              to provide speed boosts
            * "aggressive": RL cars are not limited by sumo with regard to
              their lane-change actions, and can crash longitudinally
            * int values may be used to define custom lane change modes for the
              given vehicles, specified at:
              http://sumo.dlr.de/wiki/TraCI/Change_Vehicle_State#lane_change_mode_.280xb6.29

        model: str, optional
            see laneChangeModel in Note
        lc_strategic: float, optional
            see lcStrategic in Note
        lc_cooperative: float, optional
            see lcCooperative in Note
        lc_speed_gain: float, optional
            see lcSpeedGain in Note
        lc_keep_right: float, optional
            see lcKeepRight in Note
        lc_look_ahead_left: float, optional
            see lcLookaheadLeft in Note
        lc_speed_gain_right: float, optional
            see lcSpeedGainRight in Note
        lc_sublane: float, optional
            see lcSublane in Note
        lc_pushy: float, optional
            see lcPushy in Note
        lc_pushy_gap: float, optional
            see lcPushyGap in Note
        lc_assertive: float, optional
            see lcAssertive in Note
        lc_impatience: float, optional
            see lcImpatience in Note
        lc_time_to_impatience: float, optional
            see lcTimeToImpatience in Note
        lc_accel_lat: float, optional
            see lcAccelLate in Note
        kwargs: dict
            used to handle deprecations

        Note
        ----
        For a description of all params, see:
        http://sumo.dlr.de/wiki/Definition_of_Vehicles,_Vehicle_Types,_and_Routes

        """
        # check for deprecations (lcStrategic)
        if "lcStrategic" in kwargs:
            deprecation_warning(self, "lcStrategic", "lc_strategic")
            lc_strategic = kwargs["lcStrategic"]

        # check for deprecations (lcCooperative)
        if "lcCooperative" in kwargs:
            deprecation_warning(self, "lcCooperative", "lc_cooperative")
            lc_cooperative = kwargs["lcCooperative"]

        # check for deprecations (lcSpeedGain)
        if "lcSpeedGain" in kwargs:
            deprecation_warning(self, "lcSpeedGain", "lc_speed_gain")
            lc_speed_gain = kwargs["lcSpeedGain"]

        # check for deprecations (lcKeepRight)
        if "lcKeepRight" in kwargs:
            deprecation_warning(self, "lcKeepRight", "lc_keep_right")
            lc_keep_right = kwargs["lcKeepRight"]

        # check for deprecations (lcLookaheadLeft)
        if "lcLookaheadLeft" in kwargs:
            deprecation_warning(self, "lcLookaheadLeft", "lc_look_ahead_left")
            lc_look_ahead_left = kwargs["lcLookaheadLeft"]

        # check for deprecations (lcSpeedGainRight)
        if "lcSpeedGainRight" in kwargs:
            deprecation_warning(self, "lcSpeedGainRight",
                                "lc_speed_gain_right")
            lc_speed_gain_right = kwargs["lcSpeedGainRight"]

        # check for deprecations (lcSublane)
        if "lcSublane" in kwargs:
            deprecation_warning(self, "lcSublane", "lc_sublane")
            lc_sublane = kwargs["lcSublane"]

        # check for deprecations (lcPushy)
        if "lcPushy" in kwargs:
            deprecation_warning(self, "lcPushy", "lc_pushy")
            lc_pushy = kwargs["lcPushy"]

        # check for deprecations (lcPushyGap)
        if "lcPushyGap" in kwargs:
            deprecation_warning(self, "lcPushyGap", "lc_pushy_gap")
            lc_pushy_gap = kwargs["lcPushyGap"]

        # check for deprecations (lcAssertive)
        if "lcAssertive" in kwargs:
            deprecation_warning(self, "lcAssertive", "lc_assertive")
            lc_assertive = kwargs["lcAssertive"]

        # check for deprecations (lcImpatience)
        if "lcImpatience" in kwargs:
            deprecation_warning(self, "lcImpatience", "lc_impatience")
            lc_impatience = kwargs["lcImpatience"]

        # check for deprecations (lcTimeToImpatience)
        if "lcTimeToImpatience" in kwargs:
            deprecation_warning(self, "lcTimeToImpatience",
                                "lc_time_to_impatience")
            lc_time_to_impatience = kwargs["lcTimeToImpatience"]

        # check for deprecations (lcAccelLat)
        if "lcAccelLat" in kwargs:
            deprecation_warning(self, "lcAccelLat", "lc_accel_lat")
            lc_accel_lat = kwargs["lcAccelLat"]

        # check for valid model
        if model not in ["LC2013", "SL2015"]:
            logging.error("Invalid lane change model! Defaulting to LC2013")
            model = "LC2013"

        if model == "LC2013":
            self.controller_params = {
                "laneChangeModel": model,
                "lcStrategic": str(lc_strategic),
                "lcCooperative": str(lc_cooperative),
                "lcSpeedGain": str(lc_speed_gain),
                "lcKeepRight": str(lc_keep_right),
                # "lcLookaheadLeft": str(lcLookaheadLeft),
                # "lcSpeedGainRight": str(lcSpeedGainRight)
            }
        elif model == "SL2015":
            self.controller_params = {
                "laneChangeModel": model,
                "lcStrategic": str(lc_strategic),
                "lcCooperative": str(lc_cooperative),
                "lcSpeedGain": str(lc_speed_gain),
                "lcKeepRight": str(lc_keep_right),
                "lcLookaheadLeft": str(lc_look_ahead_left),
                "lcSpeedGainRight": str(lc_speed_gain_right),
                "lcSublane": str(lc_sublane),
                "lcPushy": str(lc_pushy),
                "lcPushyGap": str(lc_pushy_gap),
                "lcAssertive": str(lc_assertive),
                "lcImpatience": str(lc_impatience),
                "lcTimeToImpatience": str(lc_time_to_impatience),
                "lcAccelLat": str(lc_accel_lat)
            }

        # adjust the lane change mode value
        if isinstance(lane_change_mode, str) and lane_change_mode in LC_MODES:
            lane_change_mode = LC_MODES[lane_change_mode]
        elif not (isinstance(lane_change_mode, int)
                  or isinstance(lane_change_mode, float)):
            logging.error("Setting lane change mode to default.")
            lane_change_mode = LC_MODES["no_lat_collide"]

        self.lane_change_mode = lane_change_mode


class InFlows:
    """Used to add inflows to a network.

    Inflows can be specified for any edge that has a specified route or routes.
    """

    def __init__(self):
        """Instantiate Inflows."""
        self.num_flows = 0
        self.__flows = []

    def add(self,
            veh_type,
            edge,
            name="flow",
            begin=1,
            end=2e6,
            vehs_per_hour=None,
            period=None,
            probability=None,
            number=None,
            **kwargs):
        r"""Specify a new inflow for a given type of vehicles and edge.

        Parameters
        ----------
        veh_type: str
            type of vehicles entering the edge, must match one of the types set
            in the Vehicles class.
        edge: str
            starting edge for vehicles in this inflow.
        begin: float, optional
            see Note
        end: float, optional
            see Note
        vehs_per_hour: float, optional
            see vehsPerHour in Note
        period: float, optional
            see Note
        probability: float, optional
            see Note
        number: int, optional
            see Note
        kwargs: dict, optional
            see Note

        Note
        ----
        For information on the parameters start, end, vehs_per_hour, period,
        probability, number, as well as other vehicle type and routing
        parameters that may be added via \*\*kwargs, refer to:
        http://sumo.dlr.de/wiki/Definition_of_Vehicles,_Vehicle_Types,_and_Routes

        """
        # check for deprecations (vehsPerHour)
        if "vehsPerHour" in kwargs:
            deprecation_warning(self, "vehsPerHour", "vehs_per_hour")
            vehs_per_hour = kwargs["vehsPerHour"]
            # delete since all parameters in kwargs are used again later
            del kwargs["vehsPerHour"]

        new_inflow = {
            "name": "%s_%d" % (name, self.num_flows),
            "vtype": veh_type,
            "route": "route" + edge,
            "end": end
        }

        new_inflow.update(kwargs)

        if begin is not None:
            new_inflow["begin"] = begin
        if vehs_per_hour is not None:
            new_inflow["vehsPerHour"] = vehs_per_hour
        if period is not None:
            new_inflow["period"] = period
        if probability is not None:
            new_inflow["probability"] = probability
        if number is not None:
            new_inflow["number"] = number

        self.__flows.append(new_inflow)

        self.num_flows += 1

    def get(self):
        """Return the inflows of each edge."""
        return self.__flows<|MERGE_RESOLUTION|>--- conflicted
+++ resolved
@@ -352,12 +352,8 @@
                max accel and decel which enables emergency stopping.
                Necessary to prevent custom models from crashing
              * "no_collide": Human and RL cars are preventing from reaching
-<<<<<<< HEAD
-               speeds that may cause crashes (also serves as a failsafe).
-=======
                speeds that may cause crashes (also serves as a failsafe). Note:
                this may lead to collisions in complex networks
->>>>>>> 48664478
              * "aggressive": Human and RL cars are not limited by sumo with
                regard to their accelerations, and can crash longitudinally
              * "all_checks": all sumo safety checks are activated
