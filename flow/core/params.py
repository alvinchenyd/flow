"""Objects that define the various meta-parameters of an experiment."""

import logging
from flow.utils.flow_warnings import deprecation_warning
import warnings

<<<<<<< HEAD
# Traffic light defaults
PROGRAM_ID = 1
MAX_GAP = 3.0
DETECTOR_GAP = 0.6
SHOW_DETECTORS = True


class TrafficLights:
    """Base traffic light.

    This class is used to place traffic lights in the network and describe
    the state of these traffic lights. In addition, this class supports
    modifying the states of certain lights via TraCI.
    """

    def __init__(self, baseline=False):
        """Instantiate base traffic light.

        Parameters
        ----------
        baseline: bool
        """
        # traffic light xml properties
        self.__tls_properties = dict()

        # all traffic light parameters are set to default baseline values
        self.baseline = baseline

    def add(self,
            node_id,
            tls_type="static",
            programID=10,
            offset=None,
            phases=None,
            maxGap=None,
            detectorGap=None,
            showDetectors=None,
            file=None,
            freq=None):
        """Add a traffic light component to the network.

        When generating networks using xml files, using this method to add a
        traffic light will explicitly place the traffic light in the requested
        node of the generated network.

        If traffic lights are not added here but are already present in the
        network (e.g. through a prebuilt net.xml file), then the traffic light
        class will identify and add them separately.

        Parameters
        ----------
        node_id : str
            name of the node with traffic lights
        tls_type : str, optional
            type of the traffic light (see Note)
        programID : str, optional
            id of the traffic light program (see Note)
        offset : int, optional
            initial time offset of the program
        phases : list <dict>, optional
            list of phases to be followed by the traffic light, defaults
            to default sumo traffic light behavior. Each element in the list
            must consist of a dict with two keys:

            * "duration": length of the current phase cycle (in sec)
            * "state": string consist the sequence of states in the phase
            * "minDur": optional
                The minimum duration of the phase when using type actuated
            * "maxDur": optional
                The maximum duration of the phase when using type actuated

        maxGap : int, used for actuated traffic lights
            describes the maximum time gap between successive vehicle that
            will cause the current phase to be prolonged
        detectorGap : int, used for actuated traffic lights
            determines the time distance between the (automatically generated)
            detector and the stop line in seconds (at each lanes maximum speed)
        showDetectors : bool, used for actuated traffic lights
            toggles whether or not detectors are shown in sumo-gui
        file : str, optional
            which file the detector shall write results into
        freq : int, optional
            the period over which collected values shall be aggregated

        Note
        ----
        For information on defining traffic light properties, see:
        http://sumo.dlr.de/wiki/Simulation/Traffic_Lights#Defining_New_TLS-Programs
        """
        # prepare the data needed to generate xml files
        self.__tls_properties[node_id] = {"id": node_id, "type": tls_type}

        if programID:
            self.__tls_properties[node_id]["programID"] = programID

        if offset:
            self.__tls_properties[node_id]["offset"] = offset

        if phases:
            self.__tls_properties[node_id]["phases"] = phases

        if tls_type == "actuated":
            # Required parameters
            self.__tls_properties[node_id]["max-gap"] = \
                maxGap if maxGap else MAX_GAP
            self.__tls_properties[node_id]["detector-gap"] = \
                detectorGap if detectorGap else DETECTOR_GAP
            self.__tls_properties[node_id]["show-detectors"] = \
                showDetectors if showDetectors else SHOW_DETECTORS

            # Optional parameters
            if file:
                self.__tls_properties[node_id]["file"] = file

            if freq:
                self.__tls_properties[node_id]["freq"] = freq

    def get_properties(self):
        """Return traffic light properties.

        This is meant to be used by the generator to import traffic light data
        to the .net.xml file
        """
        return self.__tls_properties

    def actuated_default(self):
        """
        Return the default values to be used for the scenario
        for a system where all junctions are actuated traffic lights.

        Returns
        -------
        tl_logic: dict
        """
        tl_type = "actuated"
        program_id = 1
        max_gap = 3.0
        detector_gap = 0.8
        show_detectors = True
        phases = [{
            "duration": "31",
            "minDur": "8",
            "maxDur": "45",
            "state": "GGGrrrGGGrrr"
        }, {
            "duration": "6",
            "minDur": "3",
            "maxDur": "6",
            "state": "yyyrrryyyrrr"
        }, {
            "duration": "31",
            "minDur": "8",
            "maxDur": "45",
            "state": "rrrGGGrrrGGG"
        }, {
            "duration": "6",
            "minDur": "3",
            "maxDur": "6",
            "state": "rrryyyrrryyy"
        }]

        return {
            "tl_type": str(tl_type),
            "program_id": str(program_id),
            "max_gap": str(max_gap),
            "detector_gap": str(detector_gap),
            "show_detectors": show_detectors,
            "phases": phases
        }
=======
SPEED_MODES = {
    "aggressive": 0,
    "no_collide": 1,
    "right_of_way": 25,
    "all_checks": 31
}

LC_MODES = {"aggressive": 0, "no_lat_collide": 512, "strategic": 1621}
>>>>>>> c8805bcb


class SumoParams:
    """Sumo-specific parameters.

    These parameters are used to customize a sumo simulation instance upon
    initialization. This includes passing the simulation step length,
    specifying whether to use sumo's gui during a run, and other features
    described in the Attributes below.
    """

    def __init__(self,
                 port=None,
                 sim_step=0.1,
                 emission_path=None,
                 lateral_resolution=None,
                 no_step_log=True,
                 render=False,
                 save_render=False,
                 sight_radius=25,
                 show_radius=False,
                 pxpm=2,
                 overtake_right=False,
                 ballistic=False,
                 seed=None,
                 restart_instance=False,
                 print_warnings=True,
                 teleport_time=-1,
                 num_clients=1,
                 sumo_binary=None):
        """Instantiate SumoParams.

        Attributes
        ----------
        port: int, optional
            Port for Traci to connect to; finds an empty port by default
        sim_step: float optional
            seconds per simulation step; 0.1 by default
        emission_path: str, optional
            Path to the folder in which to create the emissions output.
            Emissions output is not generated if this value is not specified
        lateral_resolution: float, optional
            width of the divided sublanes within a lane, defaults to None (i.e.
            no sublanes). If this value is specified, the vehicle in the
            network cannot use the "LC2013" lane change model.
        no_step_log: bool, optional
            specifies whether to add sumo's step logs to the log file, and
            print them into the terminal during runtime, defaults to True
        render: str or bool, optional
            specifies whether to visualize the rollout(s)
            False: no rendering
            True: delegate rendering to sumo-gui for back-compatibility
            "gray": static grayscale rendering, which is good for training
            "dgray": dynamic grayscale rendering
            "rgb": static RGB rendering
            "drgb": dynamic RGB rendering, which is good for visualization
        save_render: bool, optional
            specifies whether to save rendering data to disk
        sight_radius: int, optional
            sets the radius of observation for RL vehicles (meter)
        show_radius: bool, optional
            specifies whether to render the radius of RL observation
        pxpm: int, optional
            specifies rendering resolution (pixel / meter)
        overtake_right: bool, optional
            whether vehicles are allowed to overtake on the right as well as
            the left
        ballistic: bool, optional
            specifies whether to use ballistic step updates. This is somewhat
            more realistic, but increases the possibility of collisions.
            Defaults to False
        seed: int, optional
            seed for sumo instance
        restart_instance: bool, optional
            specifies whether to restart a sumo instance upon reset. Restarting
            the instance helps avoid slowdowns cause by excessive inflows over
            large experiment runtimes, but also require the gui to be started
            after every reset if "render" is set to True.
        print_warnings: bool, optional
            If set to false, this will silence sumo warnings on the stdout
        teleport_time: int, optional
            If negative, vehicles don't teleport in gridlock. If positive,
            they teleport after teleport_time seconds
        num_clients: int, optional
            Number of clients that will connect to Traci

        """
        self.port = port
        self.sim_step = sim_step
        self.emission_path = emission_path
        self.lateral_resolution = lateral_resolution
        self.no_step_log = no_step_log
        self.render = render
        self.save_render = save_render
        self.sight_radius = sight_radius
        self.pxpm = pxpm
        self.show_radius = show_radius
        self.seed = seed
        self.ballistic = ballistic
        self.overtake_right = overtake_right
        self.restart_instance = restart_instance
        self.print_warnings = print_warnings
        self.teleport_time = teleport_time
        self.num_clients = num_clients
        if sumo_binary is not None:
            warnings.simplefilter("always", PendingDeprecationWarning)
            warnings.warn(
                "sumo_params will be deprecated in a future release, use "
                "render instead.",
                PendingDeprecationWarning
            )
            self.render = sumo_binary == "sumo-gui"


class EnvParams:
    """Environment and experiment-specific parameters.

    This includes specifying the bounds of the action space and relevant
    coefficients to the reward function, as well as specifying how the
    positions of vehicles are modified in between rollouts.
    """

    def __init__(self,
                 vehicle_arrangement_shuffle=False,
                 starting_position_shuffle=False,
                 additional_params=None,
                 horizon=500,
                 sort_vehicles=False,
                 warmup_steps=0,
                 sims_per_step=1,
                 evaluate=False):
        """Instantiate EnvParams.

        Attributes
        ----------
            vehicle_arrangement_shuffle: bool, optional
                determines if initial conditions of vehicles are shuffled at
                reset; False by default
            starting_position_shuffle: bool, optional
                determines if starting position of vehicles should be updated
                between rollouts; False by default
            additional_params: dict, optional
                Specify additional environment params for a specific
                environment configuration
            horizon: int, optional
                number of steps per rollouts
            sort_vehicles: bool, optional
                specifies whether vehicles are to be sorted by position during
                a simulation step. If set to True, the environment parameter
                self.sorted_ids will return a list of all vehicles ideas sorted
                by their absolute position.
            warmup_steps: int, optional
                number of steps performed before the initialization of training
                during a rollout. These warmup steps are not added as steps
                into training, and the actions of rl agents during these steps
                are dictated by sumo. Defaults to zero
            sims_per_step: int, optional
                number of sumo simulation steps performed in any given rollout
                step. RL agents perform the same action for the duration of
                these simulation steps.
            evaluate: bool, optional
                flag indicating that the evaluation reward should be used
                so the evaluation reward should be used rather than the
                normal reward

        """
        self.vehicle_arrangement_shuffle = vehicle_arrangement_shuffle
        self.starting_position_shuffle = starting_position_shuffle
        self.additional_params = \
            additional_params if additional_params is not None else {}
        self.horizon = horizon
        self.sort_vehicles = sort_vehicles
        self.warmup_steps = warmup_steps
        self.sims_per_step = sims_per_step
        self.evaluate = evaluate

    def get_additional_param(self, key):
        """Return a variable from additional_params."""
        return self.additional_params[key]


class NetParams:
    """Network configuration parameters.

    Unlike most other parameters, NetParams may vary drastically dependent
    on the specific network configuration. For example, for the ring road
    the network parameters will include a characteristic length, number of
    lanes, and speed limit.

    In order to determine which additional_params variable may be needed
    for a specific scenario, refer to the ADDITIONAL_NET_PARAMS variable
    located in the scenario file.
    """

    def __init__(self,
                 no_internal_links=True,
                 inflows=None,
                 in_flows=None,
                 osm_path=None,
                 netfile=None,
                 additional_params=None):
        """Instantiate NetParams.

        Parameters
        ----------
        no_internal_links : bool, optional
            determines whether the space between edges is finite. Important
            when using networks with intersections; default is False
        inflows : InFlows type, optional
            specifies the inflows of specific edges and the types of vehicles
            entering the network from these edges
        osm_path : str, optional
            path to the .osm file that should be used to generate the network
            configuration files. This parameter is only needed / used if the
            OpenStreetMapScenario class is used.
        netfile : str, optional
            path to the .net.xml file that should be passed to SUMO. This is
            only needed / used if the NetFileScenario class is used, such as
            in the case of Bay Bridge experiments (which use a custom net.xml
            file)
        additional_params : dict, optional
            network specific parameters; see each subclass for a description of
            what is needed
        """
        self.no_internal_links = no_internal_links
        if inflows is None:
            self.inflows = InFlows()
        else:
            self.inflows = inflows
        self.osm_path = osm_path
        self.netfile = netfile
        self.additional_params = additional_params or {}
        if in_flows is not None:
            warnings.simplefilter("always", PendingDeprecationWarning)
            warnings.warn(
                "in_flows will be deprecated in a future release, use "
                "inflows instead.",
                PendingDeprecationWarning
            )
            self.inflows = in_flows


class InitialConfig:
    """Initial configuration parameters.

    These parameters that affect the positioning of vehicle in the
    network at the start of a rollout. By default, vehicles are uniformly
    distributed in the network.
    """

    def __init__(self,
                 shuffle=False,
                 spacing="uniform",
                 min_gap=0,
                 perturbation=0.0,
                 x0=0,
                 bunching=0,
                 lanes_distribution=float("inf"),
                 edges_distribution="all",
                 additional_params=None):
        """Instantiate InitialConfig.

        These parameters that affect the positioning of vehicle in the
        network at the start of a rollout. By default, vehicles are uniformly
        distributed in the network.

        Attributes
        ----------
        shuffle: bool, optional
            specifies whether the ordering of vehicles in the Vehicles class
            should be shuffled upon initialization.
        spacing: str, optional
            specifies the positioning of vehicles in the network relative to
            one another. May be one of: "uniform", "random", or "custom".
            Default is "uniform".
        min_gap: float, optional
            minimum gap between two vehicles upon initialization, in meters.
            Default is 0 m.
        x0: float, optional
            position of the first vehicle to be placed in the network
        perturbation: float, optional
            standard deviation used to perturb vehicles from their uniform
            position, in meters. Default is 0 m.
        bunching: float, optional
            reduces the portion of the network that should be filled with
            vehicles by this amount.
        lanes_distribution: int, optional
            number of lanes vehicles should be dispersed into. If the value is
            greater than the total number of lanes on an edge, vehicles are
            spread across all lanes.
        edges_distribution: list <str>, optional
            list of edges vehicles may be placed on initialization, default is
            all lanes (stated as "all")
        additional_params: dict, optional
            some other network-specific params
        """
        self.shuffle = shuffle
        self.spacing = spacing
        self.min_gap = min_gap
        self.perturbation = perturbation
        self.x0 = x0
        self.bunching = bunching
        self.lanes_distribution = lanes_distribution
        self.edges_distribution = edges_distribution
        self.additional_params = additional_params or dict()

    def get_additional_params(self, key):
        """Return a variable from additional_params."""
        return self.additional_params[key]


class SumoCarFollowingParams:
    """Parameters for sumo-controlled acceleration behavior."""

    def __init__(
            self,
            speed_mode='right_of_way',
            accel=1.0,
            decel=1.5,
            sigma=0.5,
            tau=1.0,  # past 1 at sim_step=0.1 you no longer see waves
            min_gap=2.5,
            max_speed=30,
            speed_factor=1.0,
            speed_dev=0.1,
            impatience=0.5,
            car_follow_model="IDM",
            **kwargs):
        """Instantiate SumoCarFollowingParams.

        Attributes
        ----------
        speed_mode : str or int, optional
            may be one of the following:

             * "right_of_way" (default): respect safe speed, right of way and
               brake hard at red lights if needed. DOES NOT respect
               max accel and decel which enables emergency stopping.
               Necessary to prevent custom models from crashing
             * "no_collide": Human and RL cars are preventing from reaching
               speeds that may cause crashes (also serves as a failsafe). Note:
               this may lead to collisions in complex networks
             * "aggressive": Human and RL cars are not limited by sumo with
               regard to their accelerations, and can crash longitudinally
             * "all_checks": all sumo safety checks are activated
             * int values may be used to define custom speed mode for the given
               vehicles, specified at:
               http://sumo.dlr.de/wiki/TraCI/Change_Vehicle_State#speed_mode_.280xb3.29

        accel: float
            see Note
        decel: float
            see Note
        sigma: float
            see Note
        tau: float
            see Note
        min_gap: float
            see minGap Note
        max_speed: float
            see maxSpeed Note
        speed_factor: float
            see speedFactor Note
        speed_dev: float
            see speedDev in Note
        impatience: float
            see Note
        car_follow_model: str
            see carFollowModel in Note
        kwargs: dict
            used to handle deprecations

        Note
        ----
        For a description of all params, see:
        http://sumo.dlr.de/wiki/Definition_of_Vehicles,_Vehicle_Types,_and_Routes

        """
        # check for deprecations (minGap)
        if "minGap" in kwargs:
            deprecation_warning(self, "minGap", "min_gap")
            min_gap = kwargs["minGap"]

        # check for deprecations (maxSpeed)
        if "maxSpeed" in kwargs:
            deprecation_warning(self, "maxSpeed", "max_speed")
            max_speed = kwargs["maxSpeed"]

        # check for deprecations (speedFactor)
        if "speedFactor" in kwargs:
            deprecation_warning(self, "speedFactor", "speed_factor")
            speed_factor = kwargs["speedFactor"]

        # check for deprecations (speedDev)
        if "speedDev" in kwargs:
            deprecation_warning(self, "speedDev", "speed_dev")
            speed_dev = kwargs["speedDev"]

        # check for deprecations (carFollowModel)
        if "carFollowModel" in kwargs:
            deprecation_warning(self, "carFollowModel", "car_follow_model")
            car_follow_model = kwargs["carFollowModel"]

        # create a controller_params dict with all the specified parameters
        self.controller_params = {
            "accel": accel,
            "decel": decel,
            "sigma": sigma,
            "tau": tau,
            "minGap": min_gap,
            "maxSpeed": max_speed,
            "speedFactor": speed_factor,
            "speedDev": speed_dev,
            "impatience": impatience,
            "carFollowModel": car_follow_model,
        }

        # adjust the speed mode value
        if isinstance(speed_mode, str) and speed_mode in SPEED_MODES:
            speed_mode = SPEED_MODES[speed_mode]
        elif not (isinstance(speed_mode, int)
                  or isinstance(speed_mode, float)):
            logging.error("Setting speed mode of to default.")
            speed_mode = SPEED_MODES["no_collide"]

        self.speed_mode = speed_mode


class SumoLaneChangeParams:
    """Parameters for sumo-controlled lane change behavior."""

    def __init__(self,
                 lane_change_mode="no_lat_collide",
                 model="LC2013",
                 lc_strategic=1.0,
                 lc_cooperative=1.0,
                 lc_speed_gain=1.0,
                 lc_keep_right=1.0,
                 lc_look_ahead_left=2.0,
                 lc_speed_gain_right=1.0,
                 lc_sublane=1.0,
                 lc_pushy=0,
                 lc_pushy_gap=0.6,
                 lc_assertive=1,
                 lc_impatience=0,
                 lc_time_to_impatience=float("inf"),
                 lc_accel_lat=1.0,
                 **kwargs):
        """Instantiate SumoLaneChangeParams.

        Attributes
        ----------
        lane_change_mode : str or int, optional
            may be one of the following:

            * "no_lat_collide" (default): Human cars will not make lane
              changes, RL cars can lane change into any space, no matter how
              likely it is to crash
            * "strategic": Human cars make lane changes in accordance with SUMO
              to provide speed boosts
            * "aggressive": RL cars are not limited by sumo with regard to
              their lane-change actions, and can crash longitudinally
            * int values may be used to define custom lane change modes for the
              given vehicles, specified at:
              http://sumo.dlr.de/wiki/TraCI/Change_Vehicle_State#lane_change_mode_.280xb6.29

        model: str, optional
            see laneChangeModel in Note
        lc_strategic: float, optional
            see lcStrategic in Note
        lc_cooperative: float, optional
            see lcCooperative in Note
        lc_speed_gain: float, optional
            see lcSpeedGain in Note
        lc_keep_right: float, optional
            see lcKeepRight in Note
        lc_look_ahead_left: float, optional
            see lcLookaheadLeft in Note
        lc_speed_gain_right: float, optional
            see lcSpeedGainRight in Note
        lc_sublane: float, optional
            see lcSublane in Note
        lc_pushy: float, optional
            see lcPushy in Note
        lc_pushy_gap: float, optional
            see lcPushyGap in Note
        lc_assertive: float, optional
            see lcAssertive in Note
        lc_impatience: float, optional
            see lcImpatience in Note
        lc_time_to_impatience: float, optional
            see lcTimeToImpatience in Note
        lc_accel_lat: float, optional
            see lcAccelLate in Note
        kwargs: dict
            used to handle deprecations

        Note
        ----
        For a description of all params, see:
        http://sumo.dlr.de/wiki/Definition_of_Vehicles,_Vehicle_Types,_and_Routes

        """
        # check for deprecations (lcStrategic)
        if "lcStrategic" in kwargs:
            deprecation_warning(self, "lcStrategic", "lc_strategic")
            lc_strategic = kwargs["lcStrategic"]

        # check for deprecations (lcCooperative)
        if "lcCooperative" in kwargs:
            deprecation_warning(self, "lcCooperative", "lc_cooperative")
            lc_cooperative = kwargs["lcCooperative"]

        # check for deprecations (lcSpeedGain)
        if "lcSpeedGain" in kwargs:
            deprecation_warning(self, "lcSpeedGain", "lc_speed_gain")
            lc_speed_gain = kwargs["lcSpeedGain"]

        # check for deprecations (lcKeepRight)
        if "lcKeepRight" in kwargs:
            deprecation_warning(self, "lcKeepRight", "lc_keep_right")
            lc_keep_right = kwargs["lcKeepRight"]

        # check for deprecations (lcLookaheadLeft)
        if "lcLookaheadLeft" in kwargs:
            deprecation_warning(self, "lcLookaheadLeft", "lc_look_ahead_left")
            lc_look_ahead_left = kwargs["lcLookaheadLeft"]

        # check for deprecations (lcSpeedGainRight)
        if "lcSpeedGainRight" in kwargs:
            deprecation_warning(self, "lcSpeedGainRight",
                                "lc_speed_gain_right")
            lc_speed_gain_right = kwargs["lcSpeedGainRight"]

        # check for deprecations (lcSublane)
        if "lcSublane" in kwargs:
            deprecation_warning(self, "lcSublane", "lc_sublane")
            lc_sublane = kwargs["lcSublane"]

        # check for deprecations (lcPushy)
        if "lcPushy" in kwargs:
            deprecation_warning(self, "lcPushy", "lc_pushy")
            lc_pushy = kwargs["lcPushy"]

        # check for deprecations (lcPushyGap)
        if "lcPushyGap" in kwargs:
            deprecation_warning(self, "lcPushyGap", "lc_pushy_gap")
            lc_pushy_gap = kwargs["lcPushyGap"]

        # check for deprecations (lcAssertive)
        if "lcAssertive" in kwargs:
            deprecation_warning(self, "lcAssertive", "lc_assertive")
            lc_assertive = kwargs["lcAssertive"]

        # check for deprecations (lcImpatience)
        if "lcImpatience" in kwargs:
            deprecation_warning(self, "lcImpatience", "lc_impatience")
            lc_impatience = kwargs["lcImpatience"]

        # check for deprecations (lcTimeToImpatience)
        if "lcTimeToImpatience" in kwargs:
            deprecation_warning(self, "lcTimeToImpatience",
                                "lc_time_to_impatience")
            lc_time_to_impatience = kwargs["lcTimeToImpatience"]

        # check for deprecations (lcAccelLat)
        if "lcAccelLat" in kwargs:
            deprecation_warning(self, "lcAccelLat", "lc_accel_lat")
            lc_accel_lat = kwargs["lcAccelLat"]

        # check for valid model
        if model not in ["LC2013", "SL2015"]:
            logging.error("Invalid lane change model! Defaulting to LC2013")
            model = "LC2013"

        if model == "LC2013":
            self.controller_params = {
                "laneChangeModel": model,
                "lcStrategic": str(lc_strategic),
                "lcCooperative": str(lc_cooperative),
                "lcSpeedGain": str(lc_speed_gain),
                "lcKeepRight": str(lc_keep_right),
                # "lcLookaheadLeft": str(lcLookaheadLeft),
                # "lcSpeedGainRight": str(lcSpeedGainRight)
            }
        elif model == "SL2015":
            self.controller_params = {
                "laneChangeModel": model,
                "lcStrategic": str(lc_strategic),
                "lcCooperative": str(lc_cooperative),
                "lcSpeedGain": str(lc_speed_gain),
                "lcKeepRight": str(lc_keep_right),
                "lcLookaheadLeft": str(lc_look_ahead_left),
                "lcSpeedGainRight": str(lc_speed_gain_right),
                "lcSublane": str(lc_sublane),
                "lcPushy": str(lc_pushy),
                "lcPushyGap": str(lc_pushy_gap),
                "lcAssertive": str(lc_assertive),
                "lcImpatience": str(lc_impatience),
                "lcTimeToImpatience": str(lc_time_to_impatience),
                "lcAccelLat": str(lc_accel_lat)
            }

        # adjust the lane change mode value
        if isinstance(lane_change_mode, str) and lane_change_mode in LC_MODES:
            lane_change_mode = LC_MODES[lane_change_mode]
        elif not (isinstance(lane_change_mode, int)
                  or isinstance(lane_change_mode, float)):
            logging.error("Setting lane change mode to default.")
            lane_change_mode = LC_MODES["no_lat_collide"]

        self.lane_change_mode = lane_change_mode


class InFlows:
    """Used to add inflows to a network.

    Inflows can be specified for any edge that has a specified route or routes.
    """

    def __init__(self):
        """Instantiate Inflows."""
        self.num_flows = 0
        self.__flows = []

    def add(self,
            veh_type,
            edge,
            name="flow",
            begin=1,
            end=2e6,
            vehs_per_hour=None,
            period=None,
            probability=None,
            number=None,
            **kwargs):
        r"""Specify a new inflow for a given type of vehicles and edge.

        Parameters
        ----------
        veh_type: str
            type of vehicles entering the edge, must match one of the types set
            in the Vehicles class.
        edge: str
            starting edge for vehicles in this inflow.
        begin: float, optional
            see Note
        end: float, optional
            see Note
        vehs_per_hour: float, optional
            see vehsPerHour in Note
        period: float, optional
            see Note
        probability: float, optional
            see Note
        number: int, optional
            see Note
        kwargs: dict, optional
            see Note

        Note
        ----
        For information on the parameters start, end, vehs_per_hour, period,
        probability, number, as well as other vehicle type and routing
        parameters that may be added via \*\*kwargs, refer to:
        http://sumo.dlr.de/wiki/Definition_of_Vehicles,_Vehicle_Types,_and_Routes

        """
        # check for deprecations (vehsPerHour)
        if "vehsPerHour" in kwargs:
            deprecation_warning(self, "vehsPerHour", "vehs_per_hour")
            vehs_per_hour = kwargs["vehsPerHour"]
            # delete since all parameters in kwargs are used again later
            del kwargs["vehsPerHour"]

        new_inflow = {
            "name": "%s_%d" % (name, self.num_flows),
            "vtype": veh_type,
            "route": "route" + edge,
            "end": end
        }

        new_inflow.update(kwargs)

        if begin is not None:
            new_inflow["begin"] = begin
        if vehs_per_hour is not None:
            new_inflow["vehsPerHour"] = vehs_per_hour
        if period is not None:
            new_inflow["period"] = period
        if probability is not None:
            new_inflow["probability"] = probability
        if number is not None:
            new_inflow["number"] = number

        self.__flows.append(new_inflow)

        self.num_flows += 1

    def get(self):
        """Return the inflows of each edge."""
        return self.__flows<|MERGE_RESOLUTION|>--- conflicted
+++ resolved
@@ -4,7 +4,15 @@
 from flow.utils.flow_warnings import deprecation_warning
 import warnings
 
-<<<<<<< HEAD
+SPEED_MODES = {
+    "aggressive": 0,
+    "no_collide": 1,
+    "right_of_way": 25,
+    "all_checks": 31
+}
+
+LC_MODES = {"aggressive": 0, "no_lat_collide": 512, "strategic": 1621}
+
 # Traffic light defaults
 PROGRAM_ID = 1
 MAX_GAP = 3.0
@@ -174,16 +182,6 @@
             "show_detectors": show_detectors,
             "phases": phases
         }
-=======
-SPEED_MODES = {
-    "aggressive": 0,
-    "no_collide": 1,
-    "right_of_way": 25,
-    "all_checks": 31
-}
-
-LC_MODES = {"aggressive": 0, "no_lat_collide": 512, "strategic": 1621}
->>>>>>> c8805bcb
 
 
 class SumoParams:
