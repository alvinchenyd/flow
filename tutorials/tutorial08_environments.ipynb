{
 "cells": [
  {
   "cell_type": "markdown",
   "metadata": {},
   "source": [
    "# Tutorial 08: Creating Custom Environments\n",
    "\n",
    "This tutorial walks you through the process of creating custom environments in Flow. Custom environments contain specific methods that define the problem space of a task, such as the state and action spaces of the RL agent and the signal (or reward) that the RL algorithm will optimize over. By specifying a few methods within a custom environment, individuals can use Flow to design traffic control tasks of various types, such as optimal traffic light signal timing and flow regulation via mixed autonomy traffic (see the figures below). Finally, these environments are compatible with OpenAI Gym.\n",
    "\n",
    "The rest of the tutorial is organized as follows: in section 1 walks through the process of creating an environment for mixed autonomy vehicle control where the autonomous vehicles perceive all vehicles in the network, and section two implements the environment in simulation.\n",
    "\n",
    "<img src=\"img/sample_envs.png\">\n",
    "\n",
    "\n",
    "## 1. Creating an Environment Class\n",
    "\n",
    "In this exercise we will create an environment in which the accelerations of a handful of vehicles in the network are specified by a single centralized agent, with the objective of the agent being to improve the average speed of all vehicle in the network. In order to create this environment, we begin by inheriting the base environment class located in *flow.envs*:"
   ]
  },
  {
   "cell_type": "code",
   "execution_count": 1,
   "metadata": {},
   "outputs": [],
   "source": [
    "# import the base environment class\n",
    "from flow.envs import Env\n",
    "\n",
    "# define the environment class, and inherit properties from the base environment class\n",
    "class myEnv(Env):\n",
    "    pass"
   ]
  },
  {
   "cell_type": "markdown",
   "metadata": {},
   "source": [
    "`Env` provides the interface for running and modifying a SUMO simulation. Using this class, we are able to start sumo, provide a network to specify a configuration and controllers, perform simulation steps, and reset the simulation to an initial configuration.\n",
    "\n",
    "By inheriting Flow's base environment, a custom environment for varying control tasks can be created by adding the following functions to the child class: \n",
    "* **action_space**\n",
    "* **observation_space**\n",
    "* **apply_rl_actions**\n",
    "* **get_state**\n",
    "* **compute_reward**\n",
    "\n",
    "Each of these components are covered in the next few subsections.\n",
    "\n",
    "### 1.1 ADDITIONAL_ENV_PARAMS\n",
    "\n",
    "The features used to parametrize components of the state/action space as well as the reward function are specified within the `EnvParams` input, as discussed in tutorial 1. Specifically, for the sake of our environment, the `additional_params` attribute within `EnvParams` will be responsible for storing information on the maximum possible accelerations and decelerations by the autonomous vehicles in the network. Accordingly, for this problem, we define an `ADDITIONAL_ENV_PARAMS` variable of the form:"
   ]
  },
  {
   "cell_type": "code",
   "execution_count": 2,
   "metadata": {},
   "outputs": [],
   "source": [
    "ADDITIONAL_ENV_PARAMS = {\n",
    "    \"max_accel\": 1,\n",
    "    \"max_decel\": 1,\n",
    "}"
   ]
  },
  {
   "cell_type": "markdown",
   "metadata": {},
   "source": [
    "All environments presented in Flow provide a unique `ADDITIONAL_ENV_PARAMS` component containing the information needed to properly define some environment-specific parameters. We assume that these values are always provided by the user, and accordingly can be called from `env_params`. For example, if we would like to call the \"max_accel\" parameter, we simply type:\n",
    "\n",
    "    max_accel = env_params.additional_params[\"max_accel\"]\n",
    "\n",
    "### 1.2 action_space\n",
    "\n",
    "The `action_space` method defines the number and bounds of the actions provided by the RL agent. In order to define these bounds with an OpenAI gym setting, we use several objects located within *gym.spaces*. For instance, the `Box` object is used to define a bounded array of values in $\\mathbb{R}^n$."
   ]
  },
  {
   "cell_type": "code",
   "execution_count": 3,
   "metadata": {},
   "outputs": [],
   "source": [
    "from gym.spaces.box import Box"
   ]
  },
  {
   "cell_type": "markdown",
   "metadata": {},
   "source": [
    "In addition, `Tuple` objects (not used by this exercise) allow users to combine multiple `Box` elements together."
   ]
  },
  {
   "cell_type": "code",
   "execution_count": 4,
   "metadata": {},
   "outputs": [],
   "source": [
    "from gym.spaces import Tuple"
   ]
  },
  {
   "cell_type": "markdown",
   "metadata": {},
   "source": [
    "Once we have imported the above objects, we are ready to define the bounds of our action space. Given that our actions consist of a list of n real numbers (where n is the number of autonomous vehicles) bounded from above and below by \"max_accel\" and \"max_decel\" respectively (see section 1.1), we can define our action space as follows:"
   ]
  },
  {
   "cell_type": "code",
   "execution_count": 5,
   "metadata": {},
   "outputs": [],
   "source": [
    "class myEnv(myEnv):\n",
    "\n",
    "    @property\n",
    "    def action_space(self):\n",
    "        num_actions = self.initial_vehicles.num_rl_vehicles\n",
    "        accel_ub = self.env_params.additional_params[\"max_accel\"]\n",
    "        accel_lb = - abs(self.env_params.additional_params[\"max_decel\"])\n",
    "\n",
    "        return Box(low=accel_lb,\n",
    "                   high=accel_ub,\n",
    "                   shape=(num_actions,))"
   ]
  },
  {
   "cell_type": "markdown",
   "metadata": {},
   "source": [
    "### 1.3 observation_space\n",
    "The observation space of an environment represents the number and types of observations that are provided to the reinforcement learning agent. For this example, we will be observe two values for each vehicle: its position and speed. Accordingly, we need a observation space that is twice the size of the number of vehicles in the network."
   ]
  },
  {
   "cell_type": "code",
   "execution_count": 6,
   "metadata": {},
   "outputs": [],
   "source": [
    "class myEnv(myEnv):  # update my environment class\n",
    "\n",
    "    @property\n",
    "    def observation_space(self):\n",
    "        return Box(\n",
    "            low=0,\n",
    "            high=float(\"inf\"),\n",
    "            shape=(2*self.initial_vehicles.num_vehicles,),\n",
    "        )"
   ]
  },
  {
   "cell_type": "markdown",
   "metadata": {},
   "source": [
    "### 1.4 apply_rl_actions\n",
    "The function `apply_rl_actions` is responsible for transforming commands specified by the RL agent into actual actions performed within the simulator. The vehicle kernel within the environment class contains several helper methods that may be of used to facilitate this process. These functions include:\n",
    "* **apply_acceleration** (list of str, list of float) -> None: converts an action, or a list of actions, into accelerations to the specified vehicles (in simulation)\n",
    "* **apply_lane_change** (list of str, list of {-1, 0, 1}) -> None: converts an action, or a list of actions, into lane change directions for the specified vehicles (in simulation)\n",
    "* **choose_route** (list of str, list of list of str) -> None: converts an action, or a list of actions, into rerouting commands for the specified vehicles (in simulation)\n",
    "\n",
    "For our example we consider a situation where the RL agent can only specify accelerations for the RL vehicles; accordingly, the actuation method for the RL agent is defined as follows:"
   ]
  },
  {
   "cell_type": "code",
   "execution_count": 7,
   "metadata": {},
   "outputs": [],
   "source": [
    "class myEnv(myEnv):  # update my environment class\n",
    "\n",
    "    def _apply_rl_actions(self, rl_actions):\n",
    "        # the names of all autonomous (RL) vehicles in the network\n",
    "        rl_ids = self.k.vehicle.get_rl_ids()\n",
    "\n",
    "        # use the base environment method to convert actions into accelerations for the rl vehicles\n",
    "        self.k.vehicle.apply_acceleration(rl_ids, rl_actions)"
   ]
  },
  {
   "cell_type": "markdown",
   "metadata": {},
   "source": [
    "### 1.5 get_state\n",
    "\n",
    "The `get_state` method extracts features from within the environments and provides then as inputs to the policy provided by the RL agent. Several helper methods exist within flow to help facilitate this process. Some useful helper method can be accessed from the following objects:\n",
    "* **self.k.vehicle**: provides current state information for all vehicles within the network\n",
    "* **self.k.traffic_light**: provides state information on the traffic lights\n",
    "* **self.k.network**: information on the network, which unlike the vehicles and traffic lights is static\n",
    "* More accessor objects and methods can be found within the Flow documentation at: http://berkeleyflow.readthedocs.io/en/latest/\n",
    "\n",
    "In order to model global observability within the network, our state space consists of the speeds and positions of all vehicles (as mentioned in section 1.3). This is implemented as follows:"
   ]
  },
  {
   "cell_type": "code",
   "execution_count": 8,
   "metadata": {},
   "outputs": [],
   "source": [
    "import numpy as np\n",
    "\n",
    "class myEnv(myEnv):  # update my environment class\n",
    "\n",
    "    def get_state(self, **kwargs):\n",
    "        # the get_ids() method is used to get the names of all vehicles in the network\n",
    "        ids = self.k.vehicle.get_ids()\n",
    "\n",
    "        # we use the get_absolute_position method to get the positions of all vehicles\n",
    "        pos = [self.k.vehicle.get_x_by_id(veh_id) for veh_id in ids]\n",
    "\n",
    "        # we use the get_speed method to get the velocities of all vehicles\n",
    "        vel = [self.k.vehicle.get_speed(veh_id) for veh_id in ids]\n",
    "\n",
    "        # the speeds and positions are concatenated to produce the state\n",
    "        return np.concatenate((pos, vel))"
   ]
  },
  {
   "cell_type": "markdown",
   "metadata": {},
   "source": [
    "### 1.6 compute_reward\n",
    "\n",
    "The `compute_reward` method returns the reward associated with any given state. These value may encompass returns from values within the state space (defined in section 1.5) or may contain information provided by the environment but not immediately available within the state, as is the case in partially observable tasks (or POMDPs).\n",
    "\n",
    "For this exercise, we choose the reward function to be the average speed of all vehicles currently in the network. In order to extract this information from the environment, we use the `get_speed` method within the Vehicle kernel class to collect the current speed of all vehicles in the network, and return the average of these speeds as the reward. This is done as follows:"
   ]
  },
  {
   "cell_type": "code",
   "execution_count": 9,
   "metadata": {},
   "outputs": [],
   "source": [
    "import numpy as np\n",
    "\n",
    "class myEnv(myEnv):  # update my environment class\n",
    "\n",
    "    def compute_reward(self, rl_actions, **kwargs):\n",
    "        # the get_ids() method is used to get the names of all vehicles in the network\n",
    "        ids = self.k.vehicle.get_ids()\n",
    "\n",
    "        # we next get a list of the speeds of all vehicles in the network\n",
    "        speeds = self.k.vehicle.get_speed(ids)\n",
    "\n",
    "        # finally, we return the average of all these speeds as the reward\n",
    "        return np.mean(speeds)"
   ]
  },
  {
   "cell_type": "markdown",
   "metadata": {},
   "source": [
    "## 2. Testing the New Environment\n",
    "\n",
    "\n",
    "### 2.1 Testing in Simulation\n",
    "Now that we have successfully created our new environment, we are ready to test this environment in simulation. We begin by running this environment in a non-RL based simulation. The return provided at the end of the simulation is indicative of the cumulative expected reward when jam-like behavior exists within the netowrk. "
   ]
  },
  {
   "cell_type": "code",
   "execution_count": 10,
   "metadata": {},
   "outputs": [
    {
     "name": "stdout",
     "output_type": "stream",
     "text": [
      "Round 0, return: 4253.8940561797535\n",
      "Average, std return: 4253.8940561797535, 0.0\n",
      "Average, std speed: 2.8359293707865048, 0.0\n",
      "Closing connection to TraCI and stopping simulation.\n",
      "Note, this may print an error message when it closes.\n"
     ]
    }
   ],
   "source": [
    "from flow.controllers import IDMController, ContinuousRouter\n",
    "from flow.core.experiment import Experiment\n",
    "from flow.core.params import SumoParams, EnvParams, \\\n",
    "    InitialConfig, NetParams\n",
    "from flow.core.params import VehicleParams\n",
<<<<<<< HEAD
    "from flow.networks.loop import LoopNetwork, ADDITIONAL_NET_PARAMS\n",
=======
    "from flow.scenarios.ring import RingScenario, ADDITIONAL_NET_PARAMS\n",
>>>>>>> 26ed2cf4
    "\n",
    "sumo_params = SumoParams(sim_step=0.1, render=True)\n",
    "\n",
    "vehicles = VehicleParams()\n",
    "vehicles.add(veh_id=\"idm\",\n",
    "             acceleration_controller=(IDMController, {}),\n",
    "             routing_controller=(ContinuousRouter, {}),\n",
    "             num_vehicles=22)\n",
    "\n",
    "env_params = EnvParams(additional_params=ADDITIONAL_ENV_PARAMS)\n",
    "\n",
    "additional_net_params = ADDITIONAL_NET_PARAMS.copy()\n",
    "net_params = NetParams(additional_params=additional_net_params)\n",
    "\n",
    "initial_config = InitialConfig(bunching=20)\n",
    "\n",
<<<<<<< HEAD
    "network = LoopNetwork(name=\"sugiyama\",\n",
    "                      vehicles=vehicles,\n",
    "                      net_params=net_params,\n",
    "                      initial_config=initial_config)\n",
=======
    "scenario = RingScenario(name=\"sugiyama\",\n",
    "                        vehicles=vehicles,\n",
    "                        net_params=net_params,\n",
    "                        initial_config=initial_config)\n",
>>>>>>> 26ed2cf4
    "\n",
    "#############################################################\n",
    "######## using my new environment for the simulation ########\n",
    "#############################################################\n",
    "env = myEnv(env_params, sumo_params, network)\n",
    "#############################################################\n",
    "\n",
    "exp = Experiment(env)\n",
    "\n",
    "_ = exp.run(1, 1500)"
   ]
  },
  {
   "cell_type": "markdown",
   "metadata": {},
   "source": [
    "### 2.2 Training the New Environment\n",
    "\n",
    "Next, we wish to train this environment in the presence of the autonomous vehicle agent to reduce the formation of waves in the network, thereby pushing the performance of vehicles in the network past the above expected return.\n",
    "\n",
    "In order for an environment to be trainable in either RLLib for rllab (as we have shown in tutorials 2 and 3), the environment must be acccessable via import from *flow.envs*. In order to do so, copy the above envrionment onto a .py and import the environment in `flow.envs.__init__.py`. You can ensure that the process was successful by running the following command:"
   ]
  },
  {
   "cell_type": "code",
   "execution_count": null,
   "metadata": {},
   "outputs": [],
   "source": [
    "# NOTE: only runs if the above procedure have been performed\n",
    "from flow.envs import myEnv"
   ]
  },
  {
   "cell_type": "markdown",
   "metadata": {},
   "source": [
    "Once this is done, the below code block may be used to train the above environment using the Trust Region Policy Optimization (TRPO) algorithm provided by rllab. We do not recommend training this environment to completion within a jupyter notebook setting; however, once training is complete, visualization of the resulting policy should show that the autonomous vehicle learns to dissipate the formation and propagation of waves in the network."
   ]
  },
  {
   "cell_type": "code",
   "execution_count": null,
   "metadata": {},
   "outputs": [],
   "source": [
    "from rllab.envs.normalized_env import normalize\n",
    "from rllab.misc.instrument import run_experiment_lite\n",
    "from rllab.algos.trpo import TRPO\n",
    "from rllab.baselines.linear_feature_baseline import LinearFeatureBaseline\n",
    "from rllab.policies.gaussian_gru_policy import GaussianGRUPolicy\n",
    "\n",
<<<<<<< HEAD
    "from flow.networks.loop import LoopNetwork\n",
=======
    "from flow.scenarios.ring import RingScenario\n",
>>>>>>> 26ed2cf4
    "from flow.controllers import RLController, IDMController, ContinuousRouter\n",
    "from flow.core.params import VehicleParams\n",
    "from flow.core.params import SumoParams, EnvParams, NetParams, InitialConfig\n",
    "from rllab.envs.gym_env import GymEnv\n",
    "\n",
    "HORIZON = 1500\n",
    "\n",
    "\n",
    "def run_task(*_):\n",
    "    sumo_params = SumoParams(sim_step=0.1, render=False)\n",
    "\n",
    "    vehicles = VehicleParams()\n",
    "    vehicles.add(veh_id=\"rl\",\n",
    "                 acceleration_controller=(RLController, {}),\n",
    "                 routing_controller=(ContinuousRouter, {}),\n",
    "                 num_vehicles=1)\n",
    "    vehicles.add(veh_id=\"idm\",\n",
    "                 acceleration_controller=(IDMController, {}),\n",
    "                 routing_controller=(ContinuousRouter, {}),\n",
    "                 num_vehicles=21)\n",
    "\n",
    "    env_params = EnvParams(horizon=HORIZON,\n",
    "                           additional_params=ADDITIONAL_ENV_PARAMS)\n",
    "\n",
    "    additional_net_params = ADDITIONAL_NET_PARAMS.copy()\n",
    "    net_params = NetParams(additional_params=additional_net_params)\n",
    "\n",
    "    initial_config = InitialConfig(bunching=20)\n",
    "\n",
<<<<<<< HEAD
    "    network = LoopNetwork(name=\"sugiyama-training\",\n",
    "                          vehicles=vehicles,\n",
    "                          net_params=net_params,\n",
    "                          initial_config=initial_config)\n",
=======
    "    scenario = RingScenario(name=\"sugiyama-training\",\n",
    "                            vehicles=vehicles,\n",
    "                            net_params=net_params,\n",
    "                            initial_config=initial_config)\n",
>>>>>>> 26ed2cf4
    "\n",
    "    #######################################################\n",
    "    ######## using my new environment for training ########\n",
    "    #######################################################\n",
    "    env_name = \"myEnv\"\n",
    "    #######################################################\n",
    "    pass_params = (env_name, sumo_params, vehicles, env_params, net_params,\n",
    "                   initial_config, network)\n",
    "\n",
    "    env = GymEnv(env_name, record_video=False, register_params=pass_params)\n",
    "    horizon = env.horizon\n",
    "    env = normalize(env)\n",
    "\n",
    "    policy = GaussianGRUPolicy(\n",
    "        env_spec=env.spec,\n",
    "        hidden_sizes=(5,),\n",
    "    )\n",
    "\n",
    "    baseline = LinearFeatureBaseline(env_spec=env.spec)\n",
    "\n",
    "    algo = TRPO(\n",
    "        env=env,\n",
    "        policy=policy,\n",
    "        baseline=baseline,\n",
    "        batch_size=30000,\n",
    "        max_path_length=horizon,\n",
    "        n_itr=500,\n",
    "        discount=0.999,\n",
    "    )\n",
    "    algo.train(),\n",
    "\n",
    "\n",
    "exp_tag = \"stabilizing-the-ring\"\n",
    "\n",
    "for seed in [5]:  # , 20, 68]:\n",
    "    run_experiment_lite(\n",
    "        run_task,\n",
    "        n_parallel=1,\n",
    "        snapshot_mode=\"all\",\n",
    "        seed=seed,\n",
    "        mode=\"local\",\n",
    "        exp_prefix=exp_tag,\n",
    "    )"
   ]
  },
  {
   "cell_type": "code",
   "execution_count": null,
   "metadata": {},
   "outputs": [],
   "source": []
  }
 ],
 "metadata": {
  "kernelspec": {
   "display_name": "Python 3",
   "language": "python",
   "name": "python3"
  },
  "language_info": {
   "codemirror_mode": {
    "name": "ipython",
    "version": 3
   },
   "file_extension": ".py",
   "mimetype": "text/x-python",
   "name": "python",
   "nbconvert_exporter": "python",
   "pygments_lexer": "ipython3",
   "version": "3.6.7"
  },
  "widgets": {
   "state": {},
   "version": "1.1.2"
  }
 },
 "nbformat": 4,
 "nbformat_minor": 2
}<|MERGE_RESOLUTION|>--- conflicted
+++ resolved
@@ -287,11 +287,7 @@
     "from flow.core.params import SumoParams, EnvParams, \\\n",
     "    InitialConfig, NetParams\n",
     "from flow.core.params import VehicleParams\n",
-<<<<<<< HEAD
-    "from flow.networks.loop import LoopNetwork, ADDITIONAL_NET_PARAMS\n",
-=======
-    "from flow.scenarios.ring import RingScenario, ADDITIONAL_NET_PARAMS\n",
->>>>>>> 26ed2cf4
+    "from flow.networks.ring import LoopNetwork, ADDITIONAL_NET_PARAMS\n",
     "\n",
     "sumo_params = SumoParams(sim_step=0.1, render=True)\n",
     "\n",
@@ -308,17 +304,10 @@
     "\n",
     "initial_config = InitialConfig(bunching=20)\n",
     "\n",
-<<<<<<< HEAD
-    "network = LoopNetwork(name=\"sugiyama\",\n",
+    "network = RingNetwork(name=\"sugiyama\",\n",
     "                      vehicles=vehicles,\n",
     "                      net_params=net_params,\n",
     "                      initial_config=initial_config)\n",
-=======
-    "scenario = RingScenario(name=\"sugiyama\",\n",
-    "                        vehicles=vehicles,\n",
-    "                        net_params=net_params,\n",
-    "                        initial_config=initial_config)\n",
->>>>>>> 26ed2cf4
     "\n",
     "#############################################################\n",
     "######## using my new environment for the simulation ########\n",
@@ -371,11 +360,7 @@
     "from rllab.baselines.linear_feature_baseline import LinearFeatureBaseline\n",
     "from rllab.policies.gaussian_gru_policy import GaussianGRUPolicy\n",
     "\n",
-<<<<<<< HEAD
-    "from flow.networks.loop import LoopNetwork\n",
-=======
-    "from flow.scenarios.ring import RingScenario\n",
->>>>>>> 26ed2cf4
+    "from flow.networks.ring import RingNetwork\n",
     "from flow.controllers import RLController, IDMController, ContinuousRouter\n",
     "from flow.core.params import VehicleParams\n",
     "from flow.core.params import SumoParams, EnvParams, NetParams, InitialConfig\n",
@@ -405,17 +390,10 @@
     "\n",
     "    initial_config = InitialConfig(bunching=20)\n",
     "\n",
-<<<<<<< HEAD
-    "    network = LoopNetwork(name=\"sugiyama-training\",\n",
+    "    network = RingNetwork(name=\"sugiyama-training\",\n",
     "                          vehicles=vehicles,\n",
     "                          net_params=net_params,\n",
     "                          initial_config=initial_config)\n",
-=======
-    "    scenario = RingScenario(name=\"sugiyama-training\",\n",
-    "                            vehicles=vehicles,\n",
-    "                            net_params=net_params,\n",
-    "                            initial_config=initial_config)\n",
->>>>>>> 26ed2cf4
     "\n",
     "    #######################################################\n",
     "    ######## using my new environment for training ########\n",
