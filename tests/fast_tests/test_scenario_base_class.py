--- conflicted
+++ resolved
@@ -499,15 +499,7 @@
 
 class TestRandomStartPos(unittest.TestCase):
     """
-<<<<<<< HEAD
-<<<<<<< HEAD
-    Tests the function gen_random_start_pos in base_network.py.
-=======
-    Tests the function gen_random_start_pos in scenarios/base.py.
->>>>>>> 26ed2cf447a0b5d7e3cc3bf164ea5f3b247248a4
-=======
     Tests the function gen_random_start_pos in networks/base.py.
->>>>>>> bd49a788
     """
 
     def setUp_gen_start_pos(self, initial_config=InitialConfig()):
