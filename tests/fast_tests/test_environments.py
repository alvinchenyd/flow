--- conflicted
+++ resolved
@@ -310,7 +310,7 @@
         env.additional_command()
 
         sorted_ids = list(env.sorted_ids)
-        ids = env.vehicles.get_ids()
+        ids = env.k.vehicle.get_ids()
 
         # ensure that the list of ids did not change
         self.assertListEqual(sorted_ids, ids)
@@ -488,15 +488,9 @@
         # reset the network several times and check its length
         self.assertEqual(env.k.scenario.length(), 230)
         env.reset()
-<<<<<<< HEAD
-        self.assertEqual(env.k.scenario.length(), 222)
+        self.assertEqual(env.k.scenario.length(), 239)
         env.reset()
         self.assertEqual(env.k.scenario.length(), 236)
-=======
-        self.assertEqual(env.scenario.length, 239)
-        env.reset()
-        self.assertEqual(env.scenario.length, 236)
->>>>>>> d20f00fb
 
 
 class TestWaveAttenuationPOEnv(unittest.TestCase):
