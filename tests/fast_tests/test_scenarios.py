--- conflicted
+++ resolved
@@ -2,21 +2,12 @@
 import os
 from flow.core.params import VehicleParams
 from flow.core.params import NetParams
-<<<<<<< HEAD
-from flow.networks import BottleneckNetwork, Figure8Network, \
-    SimpleGridNetwork, HighwayNetwork, LoopNetwork, MergeNetwork, \
-    TwoLoopsOneMergingNetwork, MiniCityNetwork, MultiLoopNetwork
+from flow.networks import BottleneckNetwork, FigureEightNetwork, \
+    TrafficLightGridNetwork, HighwayNetwork, RingNetwork, MergeNetwork, \
+    MiniCityNetwork, MultiRingNetwork
 
 __all__ = [
-    "MultiLoopNetwork", "MiniCityNetwork"
-=======
-from flow.scenarios import BottleneckScenario, FigureEightScenario, \
-    TrafficLightGridScenario, HighwayScenario, RingScenario, MergeScenario, \
-    MiniCityScenario, MultiRingScenario
-
-__all__ = [
-    "MultiRingScenario", "MiniCityScenario"
->>>>>>> 26ed2cf4
+    "MultiRingNetwork", "MiniCityNetwork"
 ]
 
 os.environ["TEST_FLAG"] = "True"
@@ -39,25 +30,15 @@
         )
 
 
-<<<<<<< HEAD
-class TestFigure8Network(unittest.TestCase):
-
-    """Tests Figure8Network in flow/networks/figure_eight.py."""
-=======
-class TestFigureEightScenario(unittest.TestCase):
-
-    """Tests FigureEightScenario in flow/scenarios/figure_eight.py."""
->>>>>>> 26ed2cf4
-
-    def test_additional_net_params(self):
-        """Ensures that not returning the correct params leads to an error."""
-        self.assertTrue(
-            test_additional_params(
-<<<<<<< HEAD
-                network_class=Figure8Network,
-=======
-                scenario_class=FigureEightScenario,
->>>>>>> 26ed2cf4
+class TestFigureEightNetwork(unittest.TestCase):
+
+    """Tests FigureEightNetwork in flow/networks/figure_eight.py."""
+
+    def test_additional_net_params(self):
+        """Ensures that not returning the correct params leads to an error."""
+        self.assertTrue(
+            test_additional_params(
+                network_class=FigureEightNetwork,
                 additional_params={
                     "radius_ring": 30,
                     "lanes": 1,
@@ -68,25 +49,15 @@
         )
 
 
-<<<<<<< HEAD
-class TestSimpleGridNetwork(unittest.TestCase):
-
-    """Tests SimpleGridNetwork in flow/networks/grid.py."""
-=======
-class TestTrafficLightGridScenario(unittest.TestCase):
-
-    """Tests TrafficLightGridScenario in flow/scenarios/traffic_light_grid.py."""
->>>>>>> 26ed2cf4
-
-    def test_additional_net_params(self):
-        """Ensures that not returning the correct params leads to an error."""
-        self.assertTrue(
-            test_additional_params(
-<<<<<<< HEAD
-                network_class=SimpleGridNetwork,
-=======
-                scenario_class=TrafficLightGridScenario,
->>>>>>> 26ed2cf4
+class TestTrafficLightGridNetwork(unittest.TestCase):
+
+    """Tests TrafficLightGridNetwork in flow/networks/traffic_light_grid.py."""
+
+    def test_additional_net_params(self):
+        """Ensures that not returning the correct params leads to an error."""
+        self.assertTrue(
+            test_additional_params(
+                network_class=TrafficLightGridNetwork,
                 additional_params={
                     "grid_array": {
                         "row_num": 3,
@@ -129,25 +100,15 @@
         )
 
 
-<<<<<<< HEAD
-class TestLoopNetwork(unittest.TestCase):
-
-    """Tests LoopNetwork in flow/networks/loop.py."""
-=======
-class TestRingScenario(unittest.TestCase):
-
-    """Tests RingScenario in flow/scenarios/ring.py."""
->>>>>>> 26ed2cf4
-
-    def test_additional_net_params(self):
-        """Ensures that not returning the correct params leads to an error."""
-        self.assertTrue(
-            test_additional_params(
-<<<<<<< HEAD
-                network_class=LoopNetwork,
-=======
-                scenario_class=RingScenario,
->>>>>>> 26ed2cf4
+class TestRingNetwork(unittest.TestCase):
+
+    """Tests LoopNetwork in flow/networks/ring.py."""
+
+    def test_additional_net_params(self):
+        """Ensures that not returning the correct params leads to an error."""
+        self.assertTrue(
+            test_additional_params(
+                network_class=RingNetwork,
                 additional_params={
                     "length": 230,
                     "lanes": 1,
@@ -158,32 +119,7 @@
         )
 
 
-<<<<<<< HEAD
-class TestTwoLoopsOneMergingNetwork(unittest.TestCase):
-
-    """Tests TwoLoopsOneMergingNetwork in flow/networks/loop_merge.py."""
-
-    def test_additional_net_params(self):
-        """Ensures that not returning the correct params leads to an error."""
-        self.assertTrue(
-            test_additional_params(
-                network_class=TwoLoopsOneMergingNetwork,
-                additional_params={
-                    "ring_radius": 50,
-                    "lane_length": 75,
-                    "inner_lanes": 3,
-                    "outer_lanes": 2,
-                    "speed_limit": 30,
-                    "resolution": 40
-                }
-            )
-        )
-
-
 class TestMergeNetwork(unittest.TestCase):
-=======
-class TestMergeScenario(unittest.TestCase):
->>>>>>> 26ed2cf4
 
     """Tests MergeNetwork in flow/networks/merge.py."""
 
@@ -204,25 +140,15 @@
         )
 
 
-<<<<<<< HEAD
-class TestMultiLoopNetwork(unittest.TestCase):
-
-    """Tests MultiLoopNetwork in flow/networks/multi_loop.py."""
-=======
-class TestMultiRingScenario(unittest.TestCase):
-
-    """Tests MultiRingScenario in flow/scenarios/multi_ring.py."""
->>>>>>> 26ed2cf4
-
-    def test_additional_net_params(self):
-        """Ensures that not returning the correct params leads to an error."""
-        self.assertTrue(
-            test_additional_params(
-<<<<<<< HEAD
-                network_class=MultiLoopNetwork,
-=======
-                scenario_class=MultiRingScenario,
->>>>>>> 26ed2cf4
+class TestMultiRingNetwork(unittest.TestCase):
+
+    """Tests MultiLoopNetwork in flow/networks/multi_ring.py."""
+
+    def test_additional_net_params(self):
+        """Ensures that not returning the correct params leads to an error."""
+        self.assertTrue(
+            test_additional_params(
+                network_class=MultiRingNetwork,
                 additional_params={
                     "length": 230,
                     "lanes": 1,
