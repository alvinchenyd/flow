--- conflicted
+++ resolved
@@ -3,24 +3,6 @@
 
 # Flow
 
-<<<<<<< HEAD
-Flow is a a computational framework for deep RL and control experiments for traffic microsimulation.
-
-
-# Documentation
-
-Documentation is available online: [https://berkeleyflow.readthedocs.org/en/latest/](https://berkeleyflow.readthedocs.org/en/latest/).
-
-# Citing Flow
-
-If you use Flow for academic research, you are highly encouraged to cite our upcoming journal paper:
-
-<!-- - Yan Duan, Xi Chen, Rein Houthooft, John Schulman, Pieter Abbeel. "[Benchmarking Deep Reinforcement Learning for Continuous Control](http://arxiv.org/abs/1604.06778)". _Proceedings of the 33rd International Conference on Machine Learning (ICML), 2016._ -->
-
-# Credits
-
-Flow was originally developed by members of [Professor Alexandre Bayen](http://bayen.eecs.berkeley.edu/)'s lab at UC Berkeley: Cathy Wu, Eugene Vinitsky, Kanaad Parvate, Aboudy Kreidieh, Nishant Kheterpal, Leah Dickstein, Nathan Mandi, Kathy Jang, and Ananth Kuchibhotla. Development on the framework continues by people at UC Berkeley.
-=======
 Flow is a computational framework for deep RL and control experiments for traffic microsimulation.
 
 See [results and videos](https://sites.google.com/view/ieee-tro-flow/home) of the application of Flow to several mixed-autonomy traffic scenarios.
@@ -46,7 +28,6 @@
 # Credits
 
 Flow is created by and actively developed by members of [Professor Alexandre Bayen](http://bayen.eecs.berkeley.edu/)'s lab at UC Berkeley: Cathy Wu, Eugene Vinitsky, Kanaad Parvate, Aboudy Kreidieh, Nishant Kheterpal, Leah Dickstein, Nathan Mandi, Kathy Jang, and Ananth Kuchibhotla. <!-- Development on the framework continues by people at UC Berkeley. -->
->>>>>>> 4f678563
 
 
 <!-- ## Getting Started
