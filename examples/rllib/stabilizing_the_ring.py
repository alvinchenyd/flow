--- conflicted
+++ resolved
@@ -85,22 +85,11 @@
 
 
 if __name__ == "__main__":
-    ray.init(num_cpus=PARALLEL_ROLLOUTS, redirect_output=False)
+    ray.init(num_cpus=PARALLEL_ROLLOUTS, redirect_output=True)
 
     config = ppo.DEFAULT_CONFIG.copy()
-<<<<<<< HEAD
     config["num_workers"] = PARALLEL_ROLLOUTS
     config["timesteps_per_batch"] = HORIZON * N_ROLLOUTS
-=======
-    horizon = HORIZON
-    n_rollouts = 100
-    parallel_rollouts = 2
-    ray.init(num_cpus = parallel_rollouts, redirect_output=True)
-    # ray.init(redis_address="172.31.92.24:6379", redirect_output=False)
-
-    config["num_workers"] = parallel_rollouts
-    config["timesteps_per_batch"] = horizon * n_rollouts
->>>>>>> 94b255d7
     config["gamma"] = 0.999  # discount rate
     config["model"].update({"fcnet_hiddens": [16, 16]})
     config["use_gae"] = True
@@ -119,8 +108,6 @@
 
     # Register as rllib env
     register_env(env_name, create_env)
-
-    config['env_config']['flow_params'] = json_out_file
 
     trials = run_experiments({
         "ring_stabilize": {
