--- conflicted
+++ resolved
@@ -16,15 +16,9 @@
 from flow.utils.registry import make_create_env
 from flow.utils.rllib import FlowParamsEncoder
 from flow.core.params import SumoParams, EnvParams, InitialConfig, NetParams, \
-<<<<<<< HEAD
-    InFlows
-from flow.scenarios.merge import ADDITIONAL_NET_PARAMS
-from flow.core.vehicles import Vehicles
-=======
     InFlows, SumoCarFollowingParams
 from flow.scenarios.merge import ADDITIONAL_NET_PARAMS
 from flow.core.params import VehicleParams
->>>>>>> 27cf0889
 from flow.controllers import IDMController, RLController
 
 # experiment number
@@ -105,12 +99,9 @@
     # name of the scenario class the experiment is running on
     scenario="MergeScenario",
 
-<<<<<<< HEAD
-=======
     # simulator that is used by the experiment
     simulator='traci',
 
->>>>>>> 27cf0889
     # sumo-related parameters (see flow.core.params.SumoParams)
     sim=SumoParams(
         sim_step=0.2,
