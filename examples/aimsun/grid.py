--- conflicted
+++ resolved
@@ -3,13 +3,8 @@
 from flow.core.params import AimsunParams, EnvParams, InitialConfig, NetParams
 from flow.core.params import VehicleParams
 from flow.core.params import TrafficLightParams
-<<<<<<< HEAD
-from flow.envs.loop.loop_accel import AccelEnv, ADDITIONAL_ENV_PARAMS
-from flow.networks.grid import SimpleGridNetwork
-=======
 from flow.envs.ring.accel import AccelEnv, ADDITIONAL_ENV_PARAMS
-from flow.scenarios.traffic_light_grid import TrafficLightGridScenario
->>>>>>> 26ed2cf4
+from flow.networks import TrafficLightGridNetwork
 
 
 def traffic_light_grid_example(render=None):
@@ -106,11 +101,7 @@
 
     initial_config = InitialConfig(spacing='custom')
 
-<<<<<<< HEAD
-    network = SimpleGridNetwork(
-=======
-    scenario = TrafficLightGridScenario(
->>>>>>> 26ed2cf4
+    network = TrafficLightGridNetwork(
         name="grid-intersection",
         vehicles=vehicles,
         net_params=net_params,
