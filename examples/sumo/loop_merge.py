"""
Example of a ring road with merge-in and merge-out lanes. Vehicles with the
prefix "merge" in their vehicles ids begin in the merge lane, and travel from
this lane, through the ring road, and out the merge out lane. Non-merge
vehicles continuously travel in the ring road.
"""

import logging
from flow.controllers.car_following_models import IDMController
from flow.controllers.lane_change_controllers import StaticLaneChanger

from flow.core.params import SumoParams, EnvParams, \
    NetParams, InitialConfig
from flow.core.vehicles import Vehicles
from flow.core.experiment import SumoExperiment

from flow.envs.loop_merges import LoopMergesEnv
from flow.scenarios.loop_merges.gen import LoopMergesGenerator
from flow.scenarios.loop_merges.loop_merges_scenario import LoopMergesScenario

from numpy import pi


def loop_merge_example(sumo_binary=None):
<<<<<<< HEAD

    logging.basicConfig(level=logging.INFO)

    sumo_params = SumoParams(sim_step=0.1, emission_path="./data/",
                             sumo_binary="sumo-gui")

    if sumo_binary is not None:
        sumo_params.sumo_binary = sumo_binary

    vehicles = Vehicles()
    vehicles.add(veh_id="idm",
                 acceleration_controller=(IDMController, {}),
                 num_vehicles=14)
    vehicles.add(veh_id="merge-idm",
                 acceleration_controller=(IDMController, {}),
                 lane_change_controller=(StaticLaneChanger, {}),
                 num_vehicles=14)

    additional_env_params = {"target_velocity": 8}
    env_params = EnvParams(additional_params=additional_env_params)

    additional_net_params = {"merge_in_length": 500, "merge_in_angle": pi/9,
                             "merge_out_length": 500, "merge_out_angle": pi * 17/9,
                             "ring_radius": 400 / (2 * pi), "resolution": 40,
                             "lanes": 1, "speed_limit": 30}
    net_params = NetParams(no_internal_links=False,
                           additional_params=additional_net_params)

    initial_config = InitialConfig(spacing="custom",
                                   additional_params={"merge_bunching": 250})

    scenario = LoopMergesScenario(name="loop-merges",
                                  generator_class=LoopMergesGenerator,
                                  vehicles=vehicles,
                                  net_params=net_params,
                                  initial_config=initial_config)

    env = LoopMergesEnv(env_params, sumo_params, scenario)

    exp = SumoExperiment(env, scenario)

    logging.info("Experiment Set Up complete")

    return exp


if __name__ == "__main__":

    # import the experiment variable
    exp = loop_merge_example()

=======

    logging.basicConfig(level=logging.INFO)

    sumo_params = SumoParams(sim_step=0.1, emission_path="./data/",
                             sumo_binary="sumo-gui")

    if sumo_binary is not None:
        sumo_params.sumo_binary = sumo_binary

    vehicles = Vehicles()
    vehicles.add(veh_id="idm",
                 acceleration_controller=(IDMController, {}),
                 num_vehicles=14)
    vehicles.add(veh_id="merge-idm",
                 acceleration_controller=(IDMController, {}),
                 lane_change_controller=(StaticLaneChanger, {}),
                 num_vehicles=14)

    additional_env_params = {"target_velocity": 8}
    env_params = EnvParams(additional_params=additional_env_params)

    additional_net_params = {"merge_in_length": 500,
                             "merge_in_angle": pi/9,
                             "merge_out_length": 500,
                             "merge_out_angle": pi * 17/9,
                             "ring_radius": 400 / (2 * pi),
                             "resolution": 40,
                             "lanes": 1,
                             "speed_limit": 30}
    net_params = NetParams(no_internal_links=False,
                           additional_params=additional_net_params)

    initial_config = InitialConfig(spacing="custom",
                                   additional_params={"merge_bunching": 250})

    scenario = LoopMergesScenario(name="loop-merges",
                                  generator_class=LoopMergesGenerator,
                                  vehicles=vehicles,
                                  net_params=net_params,
                                  initial_config=initial_config)

    env = LoopMergesEnv(env_params, sumo_params, scenario)

    exp = SumoExperiment(env, scenario)

    logging.info("Experiment Set Up complete")

    return exp


if __name__ == "__main__":

    # import the experiment variable
    exp = loop_merge_example()

>>>>>>> de52a54a
    # run for a set number of rollouts / time steps
    exp.run(1, 1500)<|MERGE_RESOLUTION|>--- conflicted
+++ resolved
@@ -22,59 +22,6 @@
 
 
 def loop_merge_example(sumo_binary=None):
-<<<<<<< HEAD
-
-    logging.basicConfig(level=logging.INFO)
-
-    sumo_params = SumoParams(sim_step=0.1, emission_path="./data/",
-                             sumo_binary="sumo-gui")
-
-    if sumo_binary is not None:
-        sumo_params.sumo_binary = sumo_binary
-
-    vehicles = Vehicles()
-    vehicles.add(veh_id="idm",
-                 acceleration_controller=(IDMController, {}),
-                 num_vehicles=14)
-    vehicles.add(veh_id="merge-idm",
-                 acceleration_controller=(IDMController, {}),
-                 lane_change_controller=(StaticLaneChanger, {}),
-                 num_vehicles=14)
-
-    additional_env_params = {"target_velocity": 8}
-    env_params = EnvParams(additional_params=additional_env_params)
-
-    additional_net_params = {"merge_in_length": 500, "merge_in_angle": pi/9,
-                             "merge_out_length": 500, "merge_out_angle": pi * 17/9,
-                             "ring_radius": 400 / (2 * pi), "resolution": 40,
-                             "lanes": 1, "speed_limit": 30}
-    net_params = NetParams(no_internal_links=False,
-                           additional_params=additional_net_params)
-
-    initial_config = InitialConfig(spacing="custom",
-                                   additional_params={"merge_bunching": 250})
-
-    scenario = LoopMergesScenario(name="loop-merges",
-                                  generator_class=LoopMergesGenerator,
-                                  vehicles=vehicles,
-                                  net_params=net_params,
-                                  initial_config=initial_config)
-
-    env = LoopMergesEnv(env_params, sumo_params, scenario)
-
-    exp = SumoExperiment(env, scenario)
-
-    logging.info("Experiment Set Up complete")
-
-    return exp
-
-
-if __name__ == "__main__":
-
-    # import the experiment variable
-    exp = loop_merge_example()
-
-=======
 
     logging.basicConfig(level=logging.INFO)
 
@@ -130,6 +77,5 @@
     # import the experiment variable
     exp = loop_merge_example()
 
->>>>>>> de52a54a
     # run for a set number of rollouts / time steps
     exp.run(1, 1500)