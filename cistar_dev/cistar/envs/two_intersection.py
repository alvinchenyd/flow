import numpy as np
from gym.spaces.box import Box
from gym.spaces.tuple_space import Tuple

from cistar.core import rewards
from cistar.envs.base_env import SumoEnvironment


class TwoIntersectionEnvironment(SumoEnvironment):
    """
    Fully functional environment. Takes in an *acceleration* as an action. Reward function is negative norm of the
    difference between the velocities of each vehicle, and the target velocity. State function is a vector of the
    velocities for each vehicle.
    """

    @property
    def action_space(self):
        """
        Actions are a set of accelerations from 0 to 15m/s
        :return:
        """
        return Box(low=-np.abs(self.env_params.get_additional_param("max-deacc")),
                   high=self.env_params.get_additional_param("max-acc"),
                   shape=(self.vehicles.num_rl_vehicles, ))

    @property
    def observation_space(self):
        """
        See parent class
        An observation is an array the velocities for each vehicle
        """
        speed = Box(low=0, high=np.inf, shape=(self.vehicles.num_vehicles,))
        absolute_pos = Box(low=0., high=np.inf, shape=(self.vehicles.num_vehicles,))
        return Tuple((speed, absolute_pos))

    def apply_rl_actions(self, rl_actions):
        """
        See parent class
        """
        sorted_rl_ids = [veh_id for veh_id in self.sorted_ids if veh_id in self.rl_ids]
        for i, veh_id in enumerate(sorted_rl_ids):
            this_edge = self.vehicles.get_edge(veh_id)
            this_speed = self.vehicles.get_speed(veh_id)

            # If we are outside the control region, just accelerate
            # up to the entering velocity
            if (self.get_distance_to_intersection(veh_id)[0] > 150 and 
                    (this_edge == "bottom" or this_edge == "left")):
                # get up to max speed
                if this_speed < self.scenario.initial_config["enter_speed"]:
                    # accelerate as fast as you are allowed
                    if ((self.scenario.initial_config["enter_speed"] -
                        self.vehicles[veh_id]["speed"])/self.time_step > self.env_params.get_additional_param("max-acc")):
                        rl_actions[i] =  self.env_params.get_additional_param("max-acc")
                    # accelerate the exact amount needed to get up to target velocity
                    else:
                        rl_actions[i] = ((self.scenario.initial_config["enter_speed"] - this_speed)/self.time_step)
                # at max speed, don't accelerate
                else:
                    rl_actions[i] = 0.0
            # we are at the intersection, turn the fail-safe on
            # make it so this only happens once
            else:
                self.traci_connection.vehicle.setSpeedMode(veh_id, 1)
            # cap the velocity 
            if this_speed + self.time_step*rl_actions[i] > self.vehicles.get_state(veh_id, "max_speed"):
                rl_actions[i] = ((self.vehicles.get_state(veh_id, "max_speed") - this_speed)/self.time_step)

        self.apply_acceleration(sorted_rl_ids, rl_actions)

    def compute_reward(self, state, rl_actions, **kwargs):
        """
        See parent class
        """
        return rewards.desired_velocity(self, fail=kwargs["fail"])
<<<<<<< HEAD

        # return rewards.min_delay(state, rl_actions, target_velocity=self.env_params["target_velocity"],
        #     time_step=self.sumo_params["time_step"], fail=kwargs["fail"])
=======
>>>>>>> cf0db8df

    def get_state(self, **kwargs):
        """
        See parent class
        The state is an array the velocities for each vehicle
        :return: a matrix of velocities and absolute positions for each vehicle
        """
<<<<<<< HEAD
        # return np.array([[self.vehicles[veh_id]["speed"],
        #                   self.vehicles[veh_id]["absolute_position"],
        #                   self.get_distance_to_intersection(veh_id)[0]]
        #                  for veh_id in self.sorted_ids]).T

        return np.array([[self.vehicles.get_speed(veh_id),
                          self.vehicles.get_absolute_position(veh_id)]
                         for veh_id in self.sorted_ids])

    # def _render(self):
    #     print('current state/velocity:', self.state)
=======
        return np.array([[self.vehicles[veh_id]["speed"],
                          self.vehicles[veh_id]["absolute_position"]]
                         for veh_id in self.sorted_ids])
>>>>>>> cf0db8df
<|MERGE_RESOLUTION|>--- conflicted
+++ resolved
@@ -73,12 +73,6 @@
         See parent class
         """
         return rewards.desired_velocity(self, fail=kwargs["fail"])
-<<<<<<< HEAD
-
-        # return rewards.min_delay(state, rl_actions, target_velocity=self.env_params["target_velocity"],
-        #     time_step=self.sumo_params["time_step"], fail=kwargs["fail"])
-=======
->>>>>>> cf0db8df
 
     def get_state(self, **kwargs):
         """
@@ -86,20 +80,6 @@
         The state is an array the velocities for each vehicle
         :return: a matrix of velocities and absolute positions for each vehicle
         """
-<<<<<<< HEAD
-        # return np.array([[self.vehicles[veh_id]["speed"],
-        #                   self.vehicles[veh_id]["absolute_position"],
-        #                   self.get_distance_to_intersection(veh_id)[0]]
-        #                  for veh_id in self.sorted_ids]).T
-
         return np.array([[self.vehicles.get_speed(veh_id),
                           self.vehicles.get_absolute_position(veh_id)]
-                         for veh_id in self.sorted_ids])
-
-    # def _render(self):
-    #     print('current state/velocity:', self.state)
-=======
-        return np.array([[self.vehicles[veh_id]["speed"],
-                          self.vehicles[veh_id]["absolute_position"]]
-                         for veh_id in self.sorted_ids])
->>>>>>> cf0db8df
+                         for veh_id in self.sorted_ids])